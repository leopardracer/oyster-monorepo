import { time } from '@nomicfoundation/hardhat-network-helpers';
import { expect } from "chai";
import { BytesLike, Signer, Wallet, ZeroAddress, keccak256, parseUnits, solidityPacked } from "ethers";
import { ethers, upgrades } from "hardhat";
import { AttestationAutherUpgradeable, AttestationVerifier, GatewayJobs, Gateways, Pond, USDCoin } from "../../typechain-types";
import { takeSnapshotBeforeAndAfterEveryTest } from "../../utils/testSuite";
import { testERC165 } from '../helpers/erc165';

const image1: AttestationAutherUpgradeable.EnclaveImageStruct = {
    PCR0: ethers.hexlify(ethers.randomBytes(48)),
    PCR1: ethers.hexlify(ethers.randomBytes(48)),
    PCR2: ethers.hexlify(ethers.randomBytes(48))
};

const image2: AttestationAutherUpgradeable.EnclaveImageStruct = {
    PCR0: ethers.hexlify(ethers.randomBytes(48)),
    PCR1: ethers.hexlify(ethers.randomBytes(48)),
    PCR2: ethers.hexlify(ethers.randomBytes(48))
};

const image3: AttestationAutherUpgradeable.EnclaveImageStruct = {
    PCR0: ethers.hexlify(ethers.randomBytes(48)),
    PCR1: ethers.hexlify(ethers.randomBytes(48)),
    PCR2: ethers.hexlify(ethers.randomBytes(48))
};

function getImageId(image: AttestationAutherUpgradeable.EnclaveImageStruct): string {
    return keccak256(solidityPacked(["bytes", "bytes", "bytes"], [image.PCR0, image.PCR1, image.PCR2]));
}

describe("Gateways - Init", function () {
    let signers: Signer[];
    let addrs: string[];
    let wallets: Wallet[];
    let pubkeys: string[];
    let attestationVerifier: AttestationVerifier;
    let token: string;

    before(async function () {
        signers = await ethers.getSigners();
        addrs = await Promise.all(signers.map((a) => a.getAddress()));
        wallets = signers.map((_, idx) => walletForIndex(idx));
        pubkeys = wallets.map((w) => normalize(w.signingKey.publicKey));

        const AttestationVerifier = await ethers.getContractFactory("AttestationVerifier");
        attestationVerifier = await upgrades.deployProxy(
            AttestationVerifier,
            [[image1], [pubkeys[13]], addrs[0]],
            { kind: "uups" },
        ) as unknown as AttestationVerifier;

        token = addrs[1];
    });

    takeSnapshotBeforeAndAfterEveryTest(async () => { });

    it("deploys with initialization disabled", async function () {
        let maxAge = 600,
            deregisterOrUnstakeTimeout = 600,
            slashPercentInBips = 1,
            slashMaxBips = 100;
        const Gateways = await ethers.getContractFactory("Gateways");
        const gateways = await Gateways.deploy(
            attestationVerifier.target,
            maxAge,
            token,
            deregisterOrUnstakeTimeout,
            slashPercentInBips,
            slashMaxBips
        );

        expect(await gateways.ATTESTATION_VERIFIER()).to.equal(attestationVerifier.target);
        expect(await gateways.ATTESTATION_MAX_AGE()).to.equal(600);

        let admin = addrs[0],
            images: any = [];
        await expect(
            gateways.initialize(admin, images),
        ).to.be.revertedWithCustomError(gateways, "InvalidInitialization");

        images = [image1, image2];
        await expect(
            gateways.initialize(addrs[0], images),
        ).to.be.revertedWithCustomError(gateways, "InvalidInitialization");
    });

    it("deploys as proxy and initializes", async function () {
        let admin = addrs[0],
            images = [image1],
            maxAge = 600,
            deregisterOrUnstakeTimeout = 600,
            slashPercentInBips = 1,
            slashMaxBips = 100;
        const Gateways = await ethers.getContractFactory("Gateways");
        const gateways = await upgrades.deployProxy(
            Gateways,
            [admin, images],
            {
                kind: "uups",
                initializer: "initialize",
                constructorArgs: [attestationVerifier.target, maxAge, token, deregisterOrUnstakeTimeout, slashPercentInBips, slashMaxBips]
            },
        );

        expect(await gateways.ATTESTATION_VERIFIER()).to.equal(attestationVerifier.target);
        expect(await gateways.ATTESTATION_MAX_AGE()).to.equal(600);

        expect(await gateways.hasRole(await gateways.DEFAULT_ADMIN_ROLE(), addrs[0])).to.be.true;
        {
            const { PCR0, PCR1, PCR2 } = await gateways.getWhitelistedImage(getImageId(image1));
            expect({ PCR0, PCR1, PCR2 }).to.deep.equal(image1);
        }
    });

    it("cannot deploy with zero address as token", async function () {
        let admin = addrs[1],
            images = [image1],
            maxAge = 600,
            deregisterOrUnstakeTimeout = 600,
            slashPercentInBips = 1,
            slashMaxBips = 100;
        const Gateways = await ethers.getContractFactory("Gateways");
        await expect(upgrades.deployProxy(
            Gateways,
            [admin, images],
            {
                kind: "uups",
                initializer: "initialize",
                constructorArgs: [attestationVerifier.target, maxAge, ZeroAddress, deregisterOrUnstakeTimeout, slashPercentInBips, slashMaxBips]
            },
        )).to.be.revertedWithCustomError(Gateways, "GatewaysZeroAddressToken");
    });

    it("cannot initialize with zero address as admin", async function () {
        let admin = ZeroAddress,
            images = [image1],
            maxAge = 600,
            deregisterOrUnstakeTimeout = 600,
            slashPercentInBips = 1,
            slashMaxBips = 100;
        const Gateways = await ethers.getContractFactory("Gateways");
        await expect(upgrades.deployProxy(
            Gateways,
            [admin, images],
            {
                kind: "uups",
                initializer: "initialize",
                constructorArgs: [attestationVerifier.target, maxAge, token, deregisterOrUnstakeTimeout, slashPercentInBips, slashMaxBips]
            },
        )).to.be.revertedWithCustomError(Gateways, "GatewaysZeroAddressAdmin");
    });

    it("upgrades", async function () {
        let admin = addrs[0],
            images = [image1, image2, image3],
            maxAge = 600,
            deregisterOrUnstakeTimeout = 600,
            slashPercentInBips = 1,
            slashMaxBips = 100;
        const Gateways = await ethers.getContractFactory("Gateways");
        const gateways = await upgrades.deployProxy(
            Gateways,
            [admin, images],
            {
                kind: "uups",
                initializer: "initialize",
                constructorArgs: [attestationVerifier.target, maxAge, token, deregisterOrUnstakeTimeout, slashPercentInBips, slashMaxBips]
            },
        );
        await upgrades.upgradeProxy(
            gateways.target,
            Gateways,
            {
                kind: "uups",
                constructorArgs: [attestationVerifier.target, maxAge, token, deregisterOrUnstakeTimeout, slashPercentInBips, slashMaxBips]
            }
        );

        expect(await gateways.ATTESTATION_VERIFIER()).to.equal(attestationVerifier.target);
        expect(await gateways.ATTESTATION_MAX_AGE()).to.equal(600);

        expect(await gateways.hasRole(await gateways.DEFAULT_ADMIN_ROLE(), addrs[0])).to.be.true;
        {
            const { PCR0, PCR1, PCR2 } = await gateways.getWhitelistedImage(getImageId(image1));
            expect({ PCR0, PCR1, PCR2 }).to.deep.equal(image1);
        }
        {
            const { PCR0, PCR1, PCR2 } = await gateways.getWhitelistedImage(getImageId(image2));
            expect({ PCR0, PCR1, PCR2 }).to.deep.equal(image2);
        }
        {
            const { PCR0, PCR1, PCR2 } = await gateways.getWhitelistedImage(getImageId(image3));
            expect({ PCR0, PCR1, PCR2 }).to.deep.equal(image3);
        }
    });

    it("does not upgrade without admin", async function () {
        let admin = addrs[0],
            images = [image1, image2, image3],
            maxAge = 600,
            deregisterOrUnstakeTimeout = 600,
            slashPercentInBips = 1,
            slashMaxBips = 100;
        const Gateways = await ethers.getContractFactory("Gateways");
        const gateways = await upgrades.deployProxy(
            Gateways,
            [admin, images],
            {
                kind: "uups",
                initializer: "initialize",
                constructorArgs: [attestationVerifier.target, maxAge, token, deregisterOrUnstakeTimeout, slashPercentInBips, slashMaxBips]
            },
        );

        await expect(
            upgrades.upgradeProxy(gateways.target, Gateways.connect(signers[1]), {
                kind: "uups",
                constructorArgs: [attestationVerifier.target, maxAge, token, deregisterOrUnstakeTimeout, slashPercentInBips, slashMaxBips]
            }),
        ).to.be.revertedWithCustomError(gateways, "AccessControlUnauthorizedAccount");
    });

});

testERC165(
    "Gateways - ERC165",
    async function (_signers: Signer[], addrs: string[]) {
        let admin = addrs[0],
            images = [image1],
            attestationVerifier = addrs[1],
            token = addrs[1],
            maxAge = 600,
            deregisterOrUnstakeTimeout = 600,
            slashPercentInBips = 1,
            slashMaxBips = 100;
        const Gateways = await ethers.getContractFactory("Gateways");
        const gateways = await upgrades.deployProxy(
            Gateways,
            [admin, images],
            {
                kind: "uups",
                initializer: "initialize",
                constructorArgs: [attestationVerifier, maxAge, token, deregisterOrUnstakeTimeout, slashPercentInBips, slashMaxBips]
            },
        );
        return gateways;
    },
    {
        IAccessControl: [
            "hasRole(bytes32,address)",
            "getRoleAdmin(bytes32)",
            "grantRole(bytes32,address)",
            "revokeRole(bytes32,address)",
            "renounceRole(bytes32,address)",
        ],
    },
);

describe("Gateways - Whitelist/Revoke enclave", function () {
    let signers: Signer[];
    let addrs: string[];
    let wallets: Wallet[];
    let pubkeys: string[];
    let gateways: Gateways;

    before(async function () {
        signers = await ethers.getSigners();
        addrs = await Promise.all(signers.map((a) => a.getAddress()));
        wallets = signers.map((_, idx) => walletForIndex(idx));
        pubkeys = wallets.map((w) => normalize(w.signingKey.publicKey));

        let attestationVerifier = addrs[1],
            token = addrs[1];

        let admin = addrs[0],
            images = [image2],
            maxAge = 600,
            deregisterOrUnstakeTimeout = 600,
            slashPercentInBips = 1,
            slashMaxBips = 100;
        const Gateways = await ethers.getContractFactory("Gateways");
        gateways = await upgrades.deployProxy(
            Gateways,
            [admin, images],
            {
                kind: "uups",
                initializer: "initialize",
                constructorArgs: [attestationVerifier, maxAge, token, deregisterOrUnstakeTimeout, slashPercentInBips, slashMaxBips]
            },
        ) as unknown as Gateways;
    });

    takeSnapshotBeforeAndAfterEveryTest(async () => { });

    it("can whitelist enclave image with admin account", async function () {
        await expect(gateways.connect(signers[0]).whitelistEnclaveImage(image1.PCR0, image1.PCR1, image1.PCR2))
            .to.emit(gateways, "EnclaveImageWhitelisted").withArgs(getImageId(image1), image1.PCR0, image1.PCR1, image1.PCR2);

        const { PCR0, PCR1, PCR2 } = await gateways.getWhitelistedImage(getImageId(image1));
        expect({ PCR0, PCR1, PCR2 }).to.deep.equal(image1);
    });

    it("cannot whitelist enclave image without admin account", async function () {
        await expect(gateways.connect(signers[1]).whitelistEnclaveImage(image1.PCR0, image1.PCR1, image1.PCR2))
            .to.be.revertedWithCustomError(gateways, "AccessControlUnauthorizedAccount");
    });

    it("can revoke enclave image with admin account", async function () {
        await expect(gateways.connect(signers[0]).revokeEnclaveImage(getImageId(image2)))
            .to.emit(gateways, "EnclaveImageRevoked").withArgs(getImageId(image2));

        const { PCR0 } = await gateways.getWhitelistedImage(getImageId(image2));
        expect(PCR0).to.equal("0x");
    });

    it("cannot revoke enclave image without admin account", async function () {
        await expect(gateways.connect(signers[1]).revokeEnclaveImage(getImageId(image2)))
            .to.be.revertedWithCustomError(gateways, "AccessControlUnauthorizedAccount");
    });
});

describe("Gateways - Verify", function () {
    let signers: Signer[];
    let addrs: string[];
    let wallets: Wallet[];
    let pubkeys: string[];
    let attestationVerifier: AttestationVerifier;
    let token: string;
    let gateways: Gateways;

    before(async function () {
        signers = await ethers.getSigners();
        addrs = await Promise.all(signers.map((a) => a.getAddress()));
        wallets = signers.map((_, idx) => walletForIndex(idx));
        pubkeys = wallets.map((w) => normalize(w.signingKey.publicKey));

        const AttestationVerifier = await ethers.getContractFactory("AttestationVerifier");
        attestationVerifier = await upgrades.deployProxy(
            AttestationVerifier,
            [[image1], [pubkeys[14]], addrs[0]],
            { kind: "uups" },
        ) as unknown as AttestationVerifier;

        token = addrs[1];

        let admin = addrs[0],
            images = [image2, image3],
            maxAge = 600,
            deregisterOrUnstakeTimeout = 600,
            slashPercentInBips = 1,
            slashMaxBips = 100;
        const Gateways = await ethers.getContractFactory("Gateways");
        gateways = await upgrades.deployProxy(
            Gateways,
            [admin, images],
            {
                kind: "uups",
                initializer: "initialize",
                constructorArgs: [attestationVerifier.target, maxAge, token, deregisterOrUnstakeTimeout, slashPercentInBips, slashMaxBips]
            },
        ) as unknown as Gateways;
    });

    takeSnapshotBeforeAndAfterEveryTest(async () => { });

    it("can verify enclave key", async function () {
        const timestamp = await time.latest() * 1000;
        let [signature, attestation] = await createAttestation(pubkeys[15], image3, wallets[14], timestamp - 540000);

        await expect(gateways.connect(signers[1]).verifyEnclaveKey(signature, attestation))
            .to.emit(gateways, "EnclaveKeyVerified").withArgs(addrs[15], getImageId(image3), pubkeys[15]);
        expect(await gateways.getVerifiedKey(addrs[15])).to.equal(getImageId(image3));
    });
});

describe("Gateways - Global chains", function () {
    let signers: Signer[];
    let addrs: string[];
    let wallets: Wallet[];
    let pubkeys: string[];
    let token: Pond;
    let attestationVerifier: AttestationVerifier;
    let gateways: Gateways;

    before(async function () {
        signers = await ethers.getSigners();
        addrs = await Promise.all(signers.map((a) => a.getAddress()));
        wallets = signers.map((_, idx) => walletForIndex(idx));
        pubkeys = wallets.map((w) => normalize(w.signingKey.publicKey));

        const AttestationVerifier = await ethers.getContractFactory("AttestationVerifier");
        attestationVerifier = await upgrades.deployProxy(
            AttestationVerifier,
            [[image1], [pubkeys[14]], addrs[0]],
            { kind: "uups" },
        ) as unknown as AttestationVerifier;

        const Pond = await ethers.getContractFactory("Pond");
        token = await upgrades.deployProxy(Pond, ["Marlin", "POND"], {
            kind: "uups",
        }) as unknown as Pond;

        let admin = addrs[0],
            images = [image2, image3],
            maxAge = 600,
            deregisterOrUnstakeTimeout = 600,
            slashPercentInBips = 1,
            slashMaxBips = 100;
        const Gateways = await ethers.getContractFactory("Gateways");
        gateways = await upgrades.deployProxy(
            Gateways,
            [admin, images],
            {
                kind: "uups",
                initializer: "initialize",
                constructorArgs: [attestationVerifier.target, maxAge, token.target, deregisterOrUnstakeTimeout, slashPercentInBips, slashMaxBips]
            },
        ) as unknown as Gateways;
    });

    takeSnapshotBeforeAndAfterEveryTest(async () => { });

    it("can add global chain", async function () {
        let chainIds = [1];
        let reqChains = [
            {
                relayAddress: addrs[1],
                relaySubscriptionsAddress: addrs[2],
                httpRpcUrl: "https://eth.rpc",
                wsRpcUrl: "wss://eth.rpc"
            }
        ]
        await gateways.addChainGlobal(chainIds, reqChains);

        let { relayAddress, relaySubscriptionsAddress, httpRpcUrl, wsRpcUrl } = await gateways.requestChains(1);
        expect({ relayAddress, relaySubscriptionsAddress, httpRpcUrl, wsRpcUrl }).to.deep.eq(reqChains[0]);
        expect(await gateways.isChainSupported(chainIds[0])).to.be.true;
    });

    it("cannot add global chain without admin", async function () {
        let chainIds = [1];
        let reqChains = [
            {
                relayAddress: addrs[1],
                relaySubscriptionsAddress: addrs[2],
                httpRpcUrl: "https://eth.rpc",
                wsRpcUrl: "wss://eth.rpc"
            }
        ]
        await expect(gateways.connect(signers[1]).addChainGlobal(chainIds, reqChains))
            .to.be.revertedWithCustomError(gateways, "AccessControlUnauthorizedAccount");
    });

    it("cannot execute add global chain with empty chain array", async function () {
        let chainIds: any = [];
        let reqChains: any = [];
        await expect(gateways.addChainGlobal(chainIds, reqChains))
            .to.be.revertedWithCustomError(gateways, "GatewaysInvalidLength");

        chainIds = [1];
        await expect(gateways.addChainGlobal(chainIds, reqChains))
            .to.be.revertedWithCustomError(gateways, "GatewaysInvalidLength");
    });

    it("can remove global chain", async function () {
        let chainIds = [1];
        await gateways.removeChainGlobal(chainIds);

        let { relayAddress, relaySubscriptionsAddress, httpRpcUrl } = await gateways.requestChains(1);
        expect(relayAddress).to.be.eq(ZeroAddress);
        expect(relaySubscriptionsAddress).to.be.eq(ZeroAddress);
        expect(httpRpcUrl).to.be.eq("");
    });

    it("cannot remove global chain without admin", async function () {
        let chainIds = [1];
        await expect(gateways.connect(signers[1]).removeChainGlobal(chainIds))
            .to.be.revertedWithCustomError(gateways, "AccessControlUnauthorizedAccount");
    });

    it("cannot execute remove global chain with empty chain array", async function () {
        let chainIds: any = [];
        await expect(gateways.removeChainGlobal(chainIds))
            .to.be.revertedWithCustomError(gateways, "GatewaysInvalidLength");
    });

});

describe("Gateways - Add/Remove chains", function () {
    let signers: Signer[];
    let addrs: string[];
    let wallets: Wallet[];
    let pubkeys: string[];
    let token: Pond;
    let attestationVerifier: AttestationVerifier;
    let gateways: Gateways;
    let reqChains: {
        relayAddress: string,
        relaySubscriptionsAddress: string,
        httpRpcUrl: string,
        wsRpcUrl: string
    }[];

    before(async function () {
        signers = await ethers.getSigners();
        addrs = await Promise.all(signers.map((a) => a.getAddress()));
        wallets = signers.map((_, idx) => walletForIndex(idx));
        pubkeys = wallets.map((w) => normalize(w.signingKey.publicKey));

        const AttestationVerifier = await ethers.getContractFactory("AttestationVerifier");
        attestationVerifier = await upgrades.deployProxy(
            AttestationVerifier,
            [[image1], [pubkeys[14]], addrs[0]],
            { kind: "uups" },
        ) as unknown as AttestationVerifier;

        const Pond = await ethers.getContractFactory("Pond");
        token = await upgrades.deployProxy(Pond, ["Marlin", "POND"], {
            kind: "uups",
        }) as unknown as Pond;

        let admin = addrs[0],
            images = [image2, image3],
            maxAge = 600,
            deregisterOrUnstakeTimeout = 600,
            slashPercentInBips = 1,
            slashMaxBips = 100;
        const Gateways = await ethers.getContractFactory("Gateways");
        gateways = await upgrades.deployProxy(
            Gateways,
            [admin, images],
            {
                kind: "uups",
                initializer: "initialize",
                constructorArgs: [attestationVerifier.target, maxAge, token.target, deregisterOrUnstakeTimeout, slashPercentInBips, slashMaxBips]
            },
        ) as unknown as Gateways;

        let chainIds = [1, 56, 137];
        reqChains = [
            {
                relayAddress: addrs[1],
                relaySubscriptionsAddress: addrs[4],
                httpRpcUrl: "https://eth.rpc",
                wsRpcUrl: "wss://eth.rpc"
            },
            {
                relayAddress: addrs[2],
                relaySubscriptionsAddress: addrs[5],
                httpRpcUrl: "https://bsc.rpc",
                wsRpcUrl: "wss://bsc.rpc"
            },
            {
                relayAddress: addrs[3],
                relaySubscriptionsAddress: addrs[6],
                httpRpcUrl: "https://polygon.rpc",
                wsRpcUrl: "wss://polygon.rpc"
            }
        ]
        await gateways.addChainGlobal(chainIds, reqChains);

        await token.transfer(addrs[1], 100000);
        await token.connect(signers[1]).approve(gateways.target, 10000);

        const timestamp = await time.latest() * 1000;
        let [signature, attestation] = await createAttestation(pubkeys[15], image2, wallets[14], timestamp - 540000);

        let signTimestamp = await time.latest(),
            stakeAmount = 10;
        let signedDigest = await createGatewaySignature(addrs[1], [1, 137], signTimestamp, wallets[15]);
        await gateways.connect(signers[1]).registerGateway(signature, attestation, [1, 137], signedDigest, stakeAmount, signTimestamp);
    });

    takeSnapshotBeforeAndAfterEveryTest(async () => { });

    it("can add chains", async function () {
        let chainIds = [56],
            signTimestamp = await time.latest();
        let signedDigest = await createAddChainsSignature(chainIds, signTimestamp, wallets[15]);

        await expect(gateways.connect(signers[1]).addChains(signedDigest, chainIds, signTimestamp, addrs[15]))
            .to.emit(gateways, "ChainAdded").withArgs(addrs[15], 56);

        let gatewayChainIds = await gateways.getGatewayChainIds(addrs[15]);
        expect(gatewayChainIds.length).equals(3);
        expect(gatewayChainIds).contains(BigInt(56));
    });

    it("cannot add chains without gateway owner", async function () {
        let chainIds = [56],
            signTimestamp = await time.latest();
        let signedDigest = await createAddChainsSignature(chainIds, signTimestamp, wallets[15])
        await expect(gateways.addChains(signedDigest, chainIds, signTimestamp, addrs[15]))
            .to.be.revertedWithCustomError(gateways, "GatewaysNotGatewayOwner");
    });

    it("cannot add chains with invalid signer", async function () {
        let chainIds = [56],
            signTimestamp = await time.latest();
        let signedDigest = await createAddChainsSignature(chainIds, signTimestamp, wallets[16])
        await expect(gateways.connect(signers[1]).addChains(signedDigest, chainIds, signTimestamp, addrs[15]))
            .to.be.revertedWithCustomError(gateways, "GatewaysInvalidSigner");
    });

    it("cannot add chains with expired signature", async function () {
        let chainIds = [56],
            signTimestamp = await time.latest() - 700;
        let signedDigest = await createAddChainsSignature(chainIds, signTimestamp, wallets[15])
        await expect(gateways.connect(signers[1]).addChains(signedDigest, chainIds, signTimestamp, addrs[15]))
            .to.be.revertedWithCustomError(gateways, "GatewaysSignatureTooOld");
    });

    it("cannot execute add chains with empty chain array", async function () {
        let chainIds: any = [],
            signTimestamp = await time.latest();
        let signedDigest = await createAddChainsSignature(chainIds, signTimestamp, wallets[15])
        await expect(gateways.connect(signers[1]).addChains(signedDigest, chainIds, signTimestamp, addrs[15]))
            .to.be.revertedWithCustomError(gateways, "GatewaysEmptyRequestedChains");
    });

    it("cannot add chains that are not supported globally", async function () {
        let chainIds = [250],
            signTimestamp = await time.latest();
        let signedDigest = await createAddChainsSignature(chainIds, signTimestamp, wallets[15])
        await expect(gateways.connect(signers[1]).addChains(signedDigest, chainIds, signTimestamp, addrs[15]))
            .to.be.revertedWithCustomError(gateways, "GatewaysUnsupportedChain");
    });

    it("cannot add chains that already exists", async function () {
        let chainIds = [1],
            signTimestamp = await time.latest();
        let signedDigest = await createAddChainsSignature(chainIds, signTimestamp, wallets[15])
        await expect(gateways.connect(signers[1]).addChains(signedDigest, chainIds, signTimestamp, addrs[15]))
            .to.be.revertedWithCustomError(gateways, "GatewaysChainAlreadyExists").withArgs(1);
    });

    it("can remove chain", async function () {
        let chainIds = [1],
            signTimestamp = await time.latest();
        let signedDigest = await createRemoveChainsSignature(chainIds, signTimestamp, wallets[15])
        await expect(gateways.connect(signers[1]).removeChains(signedDigest, chainIds, signTimestamp, addrs[15]))
            .to.emit(gateways, "ChainRemoved").withArgs(addrs[15], 1);

        let gatewayChainIds = await gateways.getGatewayChainIds(addrs[15]);
        expect(gatewayChainIds.length).equals(1);
    });

    it("cannot remove chain without gateway owner", async function () {
        let chainIds = [1],
            signTimestamp = await time.latest();
        let signedDigest = await createRemoveChainsSignature(chainIds, signTimestamp, wallets[15])
        await expect(gateways.removeChains(signedDigest, chainIds, signTimestamp, addrs[15]))
            .to.be.revertedWithCustomError(gateways, "GatewaysNotGatewayOwner");
    });

    it("cannot remove chain with invalid signer", async function () {
        let chainIds = [1],
            signTimestamp = await time.latest();
        let signedDigest = await createRemoveChainsSignature(chainIds, signTimestamp, wallets[16])
        await expect(gateways.connect(signers[1]).removeChains(signedDigest, chainIds, signTimestamp, addrs[15]))
            .to.be.revertedWithCustomError(gateways, "GatewaysInvalidSigner");
    });

    it("cannot remove chain with expired signature", async function () {
        let chainIds = [1],
            signTimestamp = await time.latest() - 700;
        let signedDigest = await createRemoveChainsSignature(chainIds, signTimestamp, wallets[15])
        await expect(gateways.connect(signers[1]).removeChains(signedDigest, chainIds, signTimestamp, addrs[15]))
            .to.be.revertedWithCustomError(gateways, "GatewaysSignatureTooOld");
    });

    it("cannot execute remove chains with empty chain array", async function () {
        let chainIds: any = [],
            signTimestamp = await time.latest();
        let signedDigest = await createRemoveChainsSignature(chainIds, signTimestamp, wallets[15])
        await expect(gateways.connect(signers[1]).removeChains(signedDigest, chainIds, signTimestamp, addrs[15]))
            .to.be.revertedWithCustomError(gateways, "GatewaysEmptyRequestedChains");
    });

    it("cannot remove chain if no chain is added previously", async function () {
        let chainIds = [1, 137],
            signTimestamp = await time.latest();
        let signedDigest = await createRemoveChainsSignature(chainIds, signTimestamp, wallets[15]);
        await gateways.connect(signers[1]).removeChains(signedDigest, chainIds, signTimestamp, addrs[15]);

        await expect(gateways.connect(signers[1]).removeChains(signedDigest, chainIds, signTimestamp, addrs[15]))
            .to.be.revertedWithCustomError(gateways, "GatewaysEmptyChainlist");
    });

    it("cannot remove chain that hasn't been added", async function () {
        let chainIds = [56],
            signTimestamp = await time.latest();
        let signedDigest = await createRemoveChainsSignature(chainIds, signTimestamp, wallets[15])
        await expect(gateways.connect(signers[1]).removeChains(signedDigest, chainIds, signTimestamp, addrs[15]))
            .to.be.revertedWithCustomError(gateways, "GatewaysChainNotFound").withArgs(56);
    });

});

describe("Gateways - Draining gateway", function () {
    let signers: Signer[];
    let addrs: string[];
    let wallets: Wallet[];
    let pubkeys: string[];
    let token: Pond;
    let attestationVerifier: AttestationVerifier;
    let gateways: Gateways;

    before(async function () {
        signers = await ethers.getSigners();
        addrs = await Promise.all(signers.map((a) => a.getAddress()));
        wallets = signers.map((_, idx) => walletForIndex(idx));
        pubkeys = wallets.map((w) => normalize(w.signingKey.publicKey));

        const AttestationVerifier = await ethers.getContractFactory("AttestationVerifier");
        attestationVerifier = await upgrades.deployProxy(
            AttestationVerifier,
            [[image1], [pubkeys[14]], addrs[0]],
            { kind: "uups" },
        ) as unknown as AttestationVerifier;

        const Pond = await ethers.getContractFactory("Pond");
        token = await upgrades.deployProxy(Pond, ["Marlin", "POND"], {
            kind: "uups",
        }) as unknown as Pond;

        let admin = addrs[0],
            images = [image2, image3],
            maxAge = 600,
            deregisterOrUnstakeTimeout = 600,
            slashPercentInBips = 1,
            slashMaxBips = 100;
        const Gateways = await ethers.getContractFactory("Gateways");
        gateways = await upgrades.deployProxy(
            Gateways,
            [admin, images],
            {
                kind: "uups",
                initializer: "initialize",
                constructorArgs: [attestationVerifier.target, maxAge, token.target, deregisterOrUnstakeTimeout, slashPercentInBips, slashMaxBips]
            },
        ) as unknown as Gateways;

        let chainIds = [1];
        let reqChains = [
            {
                relayAddress: addrs[1],
                relaySubscriptionsAddress: addrs[2],
                httpRpcUrl: "https://eth.rpc",
                wsRpcUrl: "wss://eth.rpc"
            }
        ]
        await gateways.addChainGlobal(chainIds, reqChains);

        const timestamp = await time.latest() * 1000;
        let [signature, attestation] = await createAttestation(pubkeys[15], image2, wallets[14], timestamp - 540000);

        let signTimestamp = await time.latest();
        let signedDigest = await createGatewaySignature(addrs[1], chainIds, signTimestamp, wallets[15]);

        await gateways.connect(signers[1]).registerGateway(signature, attestation, chainIds, signedDigest, 0, signTimestamp);
    });

    takeSnapshotBeforeAndAfterEveryTest(async () => { });

    it('can start draining gateway', async function () {
        await expect(gateways.connect(signers[1]).drainGateway(addrs[15]))
            .to.emit(gateways, "GatewayDrained").withArgs(addrs[15]);

        expect((await gateways.gateways(addrs[15])).draining).to.be.eq(true);
    });

    it('cannot drain without gateway owner', async function () {
        await expect(gateways.connect(signers[0]).drainGateway(addrs[15]))
            .to.be.revertedWithCustomError(gateways, "GatewaysNotGatewayOwner");
    });

    it('cannot drain twice consecutively', async function () {
        await gateways.connect(signers[1]).drainGateway(addrs[15]);

        await expect(gateways.connect(signers[1]).drainGateway(addrs[15]))
            .to.be.revertedWithCustomError(gateways, "GatewaysAlreadyDraining");
    });

    it('can revive gateway', async function () {
        await gateways.connect(signers[1]).drainGateway(addrs[15]);

        await expect(gateways.connect(signers[1]).reviveGateway(addrs[15]))
            .to.emit(gateways, "GatewayRevived").withArgs(addrs[15]);

        expect((await gateways.gateways(addrs[15])).draining).to.be.eq(false);
    });

    it('cannot drain without gateway owner', async function () {
        await expect(gateways.connect(signers[0]).reviveGateway(addrs[15]))
            .to.be.revertedWithCustomError(gateways, "GatewaysNotGatewayOwner");
    });

    it('cannot revive when not draining', async function () {
        await gateways.connect(signers[1]).drainGateway(addrs[15]);
        await gateways.connect(signers[1]).reviveGateway(addrs[15]);

        await expect(gateways.connect(signers[1]).reviveGateway(addrs[15]))
            .to.be.revertedWithCustomError(gateways, "GatewaysAlreadyRevived");
    });
});

describe("Gateways - Register gateway", function () {
    let signers: Signer[];
    let addrs: string[];
    let wallets: Wallet[];
    let pubkeys: string[];
    let token: Pond;
    let attestationVerifier: AttestationVerifier;
    let gateways: Gateways;

    before(async function () {
        signers = await ethers.getSigners();
        addrs = await Promise.all(signers.map((a) => a.getAddress()));
        wallets = signers.map((_, idx) => walletForIndex(idx));
        pubkeys = wallets.map((w) => normalize(w.signingKey.publicKey));

        const AttestationVerifier = await ethers.getContractFactory("AttestationVerifier");
        attestationVerifier = await upgrades.deployProxy(
            AttestationVerifier,
            [[image1], [pubkeys[14]], addrs[0]],
            { kind: "uups" },
        ) as unknown as AttestationVerifier;

        const Pond = await ethers.getContractFactory("Pond");
        token = await upgrades.deployProxy(Pond, ["Marlin", "POND"], {
            kind: "uups",
        }) as unknown as Pond;

        let admin = addrs[0],
            images = [image2, image3],
            maxAge = 600,
            deregisterOrUnstakeTimeout = 600,
            slashPercentInBips = 1,
            slashMaxBips = 100;
        const Gateways = await ethers.getContractFactory("Gateways");
        gateways = await upgrades.deployProxy(
            Gateways,
            [admin, images],
            {
                kind: "uups",
                initializer: "initialize",
                constructorArgs: [attestationVerifier.target, maxAge, token.target, deregisterOrUnstakeTimeout, slashPercentInBips, slashMaxBips]
            },
        ) as unknown as Gateways;

        let chainIds = [1];
        let reqChains = [
            {
                relayAddress: addrs[1],
                relaySubscriptionsAddress: addrs[2],
                httpRpcUrl: "https://eth.rpc",
                wsRpcUrl: "wss://eth.rpc"
            }
        ]
        await gateways.addChainGlobal(chainIds, reqChains);

    });

    takeSnapshotBeforeAndAfterEveryTest(async () => { });

    it("can register gateway", async function () {
        const timestamp = await time.latest() * 1000;
        let [signature, attestation] = await createAttestation(pubkeys[15], image2, wallets[14], timestamp - 540000);

        let chainIds = [1],
            signTimestamp = await time.latest();
        let signedDigest = await createGatewaySignature(addrs[1], chainIds, signTimestamp, wallets[15]);

        await expect(gateways.connect(signers[1]).registerGateway(signature, attestation, [1], signedDigest, 0, signTimestamp))
            .to.emit(gateways, "EnclaveKeyVerified").withArgs(addrs[15], getImageId(image2), pubkeys[15]);
        expect(await gateways.getVerifiedKey(addrs[15])).to.equal(getImageId(image2));

    });

    it("cannot register gateway with invalid signer", async function () {
        const timestamp = await time.latest() * 1000;
        let [signature, attestation] = await createAttestation(pubkeys[15], image2, wallets[14], timestamp - 540000);

        let chainIds = [1],
            signTimestamp = await time.latest();
        let signedDigest = await createGatewaySignature(addrs[1], chainIds, signTimestamp, wallets[16]);

        await expect(gateways.connect(signers[1]).registerGateway(signature, attestation, [1], signedDigest, 0, signTimestamp))
            .to.be.revertedWithCustomError(gateways, "GatewaysInvalidSigner");
    });

    it("cannot register gateway with expired signature", async function () {
        const timestamp = await time.latest() * 1000;
        let [signature, attestation] = await createAttestation(pubkeys[15], image2, wallets[14], timestamp - 540000);

        let chainIds = [1],
            signTimestamp = await time.latest() - 700;
        let signedDigest = await createGatewaySignature(addrs[1], chainIds, signTimestamp, wallets[15]);

        await expect(gateways.connect(signers[1]).registerGateway(signature, attestation, [1], signedDigest, 0, signTimestamp))
            .to.be.revertedWithCustomError(gateways, "GatewaysSignatureTooOld");
    });

    it("cannot register gateway with same enclave key twice", async function () {
        const timestamp = await time.latest() * 1000;
        let [signature, attestation] = await createAttestation(pubkeys[15], image2, wallets[14], timestamp - 540000);

        let chainIds = [1],
            signTimestamp = await time.latest();
        let signedDigest = await createGatewaySignature(addrs[1], chainIds, signTimestamp, wallets[15]);

        await gateways.connect(signers[1]).registerGateway(signature, attestation, [1], signedDigest, 0, signTimestamp);

        await expect(gateways.connect(signers[1]).registerGateway(signature, attestation, [1], signedDigest, 0, signTimestamp))
            .to.be.revertedWithCustomError(gateways, "GatewaysGatewayAlreadyExists");
    });

    it("cannot register gateway with chain id not added globally", async function () {
        const timestamp = await time.latest() * 1000;
        let [signature, attestation] = await createAttestation(pubkeys[15], image2, wallets[14], timestamp - 540000);

        let chainIds = [1, 2],
            signTimestamp = await time.latest();
        let signedDigest = await createGatewaySignature(addrs[1], chainIds, signTimestamp, wallets[15]);

        await expect(gateways.connect(signers[1]).registerGateway(signature, attestation, chainIds, signedDigest, 0, signTimestamp))
            .to.be.revertedWithCustomError(gateways, "GatewaysUnsupportedChain");
    });

    it('cannot deregister gateway without draining', async function () {
        const timestamp = await time.latest() * 1000;
        let [signature, attestation] = await createAttestation(pubkeys[15], image2, wallets[14], timestamp - 540000);

        let chainIds = [1],
            signTimestamp = await time.latest();
        let signedDigest = await createGatewaySignature(addrs[1], chainIds, signTimestamp, wallets[15]);

        await gateways.connect(signers[1]).registerGateway(signature, attestation, chainIds, signedDigest, 0, signTimestamp);

        await expect(gateways.connect(signers[1]).deregisterGateway(addrs[15]))
            .to.be.revertedWithCustomError(gateways, "GatewaysNotDraining");
    });

    it('cannot deregister without gateway owner', async function () {
        const timestamp = await time.latest() * 1000;
        let [signature, attestation] = await createAttestation(pubkeys[15], image2, wallets[14], timestamp - 540000);

        let chainIds = [1],
            signTimestamp = await time.latest();
        let signedDigest = await createGatewaySignature(addrs[1], chainIds, signTimestamp, wallets[15]);

        await gateways.connect(signers[1]).registerGateway(signature, attestation, chainIds, signedDigest, 0, signTimestamp);
        await gateways.connect(signers[1]).drainGateway(addrs[15]);

        await expect(gateways.connect(signers[0]).deregisterGateway(addrs[15]))
            .to.be.revertedWithCustomError(gateways, "GatewaysNotGatewayOwner");
    });

    it('cannot deregister gateway before drain timeout', async function () {
        const timestamp = await time.latest() * 1000;
        let [signature, attestation] = await createAttestation(pubkeys[15], image2, wallets[14], timestamp - 540000);

        let chainIds = [1],
            signTimestamp = await time.latest();
        let signedDigest = await createGatewaySignature(addrs[1], chainIds, signTimestamp, wallets[15]);

        await gateways.connect(signers[1]).registerGateway(signature, attestation, chainIds, signedDigest, 0, signTimestamp);
        await gateways.connect(signers[1]).drainGateway(addrs[15]);

        await expect(gateways.connect(signers[1]).deregisterGateway(addrs[15]))
            .to.be.revertedWithCustomError(gateways, "GatewaysDrainPending");
    });

    it('can deregister gateway', async function () {
        await token.transfer(addrs[1], 100);
        await token.connect(signers[1]).approve(gateways.target, 100);

        const timestamp = await time.latest() * 1000;
        let [signature, attestation] = await createAttestation(pubkeys[15], image2, wallets[14], timestamp - 540000);

        let chainIds = [1],
            signTimestamp = await time.latest();
        let signedDigest = await createGatewaySignature(addrs[1], chainIds, signTimestamp, wallets[15]);

        let stakeAmount = 10;
        await gateways.connect(signers[1]).registerGateway(signature, attestation, chainIds, signedDigest, stakeAmount, signTimestamp);

        expect(await token.balanceOf(gateways.target)).to.be.eq(10);
        expect(await token.balanceOf(addrs[1])).to.be.eq(90);

        await gateways.connect(signers[1]).drainGateway(addrs[15]);

        await time.increase(700);
        await expect(gateways.connect(signers[1]).deregisterGateway(addrs[15]))
            .to.emit(gateways, "GatewayDeregistered").withArgs(addrs[15]);

        let gateway = await gateways.gateways(addrs[15]);
        expect(gateway.owner).to.be.eq(ZeroAddress);
        expect(await token.balanceOf(gateways.target)).to.be.eq(0);
        expect(await token.balanceOf(addrs[1])).to.be.eq(100);
    });

    it('cannot deregister without gateway owner', async function () {
        const timestamp = await time.latest() * 1000;
        let [signature, attestation] = await createAttestation(pubkeys[15], image2, wallets[14], timestamp - 540000);

        let chainIds = [1],
            signTimestamp = await time.latest();
        let signedDigest = await createGatewaySignature(addrs[1], chainIds, signTimestamp, wallets[15]);

        await gateways.connect(signers[1]).registerGateway(signature, attestation, chainIds, signedDigest, 0, signTimestamp);

        await gateways.connect(signers[1]).drainGateway(addrs[15]);

        await time.increase(700);
        await expect(gateways.connect(signers[0]).deregisterGateway(addrs[15]))
            .to.be.revertedWithCustomError(gateways, "GatewaysNotGatewayOwner");
    });

});

describe("Gateways - Staking", function () {
    let signers: Signer[];
    let addrs: string[];
    let wallets: Wallet[];
    let pubkeys: string[];
    let token: Pond;
    let attestationVerifier: AttestationVerifier;
    let gateways: Gateways;

    before(async function () {
        signers = await ethers.getSigners();
        addrs = await Promise.all(signers.map((a) => a.getAddress()));
        wallets = signers.map((_, idx) => walletForIndex(idx));
        pubkeys = wallets.map((w) => normalize(w.signingKey.publicKey));

        const AttestationVerifier = await ethers.getContractFactory("AttestationVerifier");
        attestationVerifier = await upgrades.deployProxy(
            AttestationVerifier,
            [[image1], [pubkeys[14]], addrs[0]],
            { kind: "uups" },
        ) as unknown as AttestationVerifier;

        const Pond = await ethers.getContractFactory("Pond");
        token = await upgrades.deployProxy(Pond, ["Marlin", "POND"], {
            kind: "uups",
        }) as unknown as Pond;

<<<<<<< HEAD
        let admin = addrs[0],
            images = [image2, image3],
            maxAge = 600,
            deregisterOrUnstakeTimeout = 600,
            slashPercentInBips = 1,
            slashMaxBips = 100;
        const Gateways = await ethers.getContractFactory("Gateways");
        gateways = await upgrades.deployProxy(
            Gateways,
            [admin, images],
            {
                kind: "uups",
                initializer: "initialize",
                constructorArgs: [attestationVerifier.target, maxAge, token.target, deregisterOrUnstakeTimeout, slashPercentInBips, slashMaxBips]
            },
        ) as unknown as Gateways;

        let chainIds = [1];
        let reqChains = [
            {
                relayAddress: addrs[1],
                relaySubscriptionsAddress: addrs[2],
                httpRpcUrl: "https://eth.rpc",
                wsRpcUrl: "wss://eth.rpc"
            }
        ]
        await gateways.addChainGlobal(chainIds, reqChains);

        await token.transfer(addrs[1], 100000);
        await token.connect(signers[1]).approve(gateways.target, 10000);

        const timestamp = await time.latest() * 1000;
        let [signature, attestation] = await createAttestation(pubkeys[15], image2, wallets[14], timestamp - 540000);

        let stakeAmount = 10,
            signTimestamp = await time.latest();
        let signedDigest = await createGatewaySignature(addrs[1], chainIds, signTimestamp, wallets[15]);

        await gateways.connect(signers[1]).registerGateway(signature, attestation, [1], signedDigest, stakeAmount, signTimestamp);
    });

    takeSnapshotBeforeAndAfterEveryTest(async () => { });

    it("cannot stake without gateway owner", async function () {
        let amount = 20;
        await expect(gateways.connect(signers[0]).addGatewayStake(addrs[15], amount))
            .to.be.revertedWithCustomError(gateways, "GatewaysNotGatewayOwner");
    });

    it("can stake", async function () {
        let amount = 20;
        await expect(gateways.connect(signers[1]).addGatewayStake(addrs[15], amount))
            .to.emit(gateways, "GatewayStakeAdded");

        let executor = await gateways.gateways(addrs[15]);
        expect(executor.stakeAmount).to.be.eq(30);
    });

    it("cannot unstake without gateway owner", async function () {
        await expect(gateways.connect(signers[0]).removeGatewayStake(addrs[15], 10))
            .to.be.revertedWithCustomError(gateways, "GatewaysNotGatewayOwner");

    });

    it("cannot unstake without draining", async function () {
        await expect(gateways.connect(signers[1]).removeGatewayStake(addrs[15], 10))
            .to.be.revertedWithCustomError(gateways, "GatewaysNotDraining");
    });

    it("cannot complete unstake before timeout", async function () {
        await gateways.connect(signers[1]).drainGateway(addrs[15]);

        await expect(gateways.connect(signers[1]).removeGatewayStake(addrs[15], 10))
            .to.be.revertedWithCustomError(gateways, "GatewaysDrainPending");
    });

    it("can complete unstake", async function () {
        await gateways.connect(signers[1]).drainGateway(addrs[15]);

        await time.increase(700);
        await expect(gateways.connect(signers[1]).removeGatewayStake(addrs[15], 5))
            .to.emit(gateways, "GatewayStakeRemoved");

        let gateway = await gateways.gateways(addrs[15]);
        expect(gateway.stakeAmount).to.be.eq(5);
        expect(await token.balanceOf(gateways.target)).to.be.eq(5);
        expect(await token.balanceOf(addrs[1])).to.be.eq(99995);
    });
=======
		let admin = addrs[0],
			images = [image2, image3],
			maxAge = 600,
        	deregisterOrUnstakeTimeout = 600,
        	slashPercentInBips = 1,
        	slashMaxBips = 100;
		const Gateways = await ethers.getContractFactory("Gateways");
		gateways = await upgrades.deployProxy(
			Gateways,
			[admin, images],
			{
				kind: "uups",
				initializer: "initialize",
				constructorArgs: [attestationVerifier.target, maxAge, token.target, deregisterOrUnstakeTimeout, slashPercentInBips, slashMaxBips]
			},
		) as unknown as Gateways;

		let chainIds = [1];
		let reqChains = [
			{
				relayAddress: addrs[1],
				relaySubscriptionsAddress: addrs[2],
				httpRpcUrl: "https://eth.rpc",
				wsRpcUrl: "wss://eth.rpc"
			}
		]
		await gateways.addChainGlobal(chainIds, reqChains);

		await token.transfer(addrs[1], 100000);
		await token.connect(signers[1]).approve(gateways.target, 10000);

		const timestamp = await time.latest() * 1000;
		let [signature, attestation] = await createAttestation(pubkeys[15], image2, wallets[14], timestamp - 540000);

		let stakeAmount = 10,
			signTimestamp = await time.latest();
		let signedDigest = await createGatewaySignature(addrs[1], chainIds, signTimestamp, wallets[15]);

		await gateways.connect(signers[1]).registerGateway(signature, attestation, [1], signedDigest, stakeAmount, signTimestamp);
	});

	takeSnapshotBeforeAndAfterEveryTest(async () => { });

	it("cannot stake without gateway owner", async function () {
		let amount = 20;
		await expect(gateways.connect(signers[0]).addGatewayStake(addrs[15], amount))
			.to.be.revertedWithCustomError(gateways, "GatewaysNotGatewayOwner");
	});

	it("can stake", async function () {
		let amount = 20;
		await expect(gateways.connect(signers[1]).addGatewayStake(addrs[15], amount))
			.to.emit(gateways, "GatewayStakeAdded");

		let executor = await gateways.gateways(addrs[15]);
		expect(executor.stakeAmount).to.be.eq(30);
	});

	it("cannot unstake without gateway owner", async function () {
		await expect(gateways.connect(signers[0]).removeGatewayStake(addrs[15], 10))
			.to.be.revertedWithCustomError(gateways, "GatewaysNotGatewayOwner");

	});

	it("cannot unstake without draining", async function () {
		await expect(gateways.connect(signers[1]).removeGatewayStake(addrs[15], 10))
			.to.be.revertedWithCustomError(gateways, "GatewaysNotDraining");
	});

	it("cannot complete unstake before timeout", async function () {
		await gateways.connect(signers[1]).drainGateway(addrs[15]);

		await expect(gateways.connect(signers[1]).removeGatewayStake(addrs[15], 10))
			.to.be.revertedWithCustomError(gateways, "GatewaysDrainPending");
	});

	it("can complete unstake", async function () {
		await gateways.connect(signers[1]).drainGateway(addrs[15]);

		await time.increase(700);
		await expect(gateways.connect(signers[1]).removeGatewayStake(addrs[15], 5))
			.to.emit(gateways, "GatewayStakeRemoved");

		let gateway = await gateways.gateways(addrs[15]);
		expect(gateway.stakeAmount).to.be.eq(5);
		expect(await token.balanceOf(gateways.target)).to.be.eq(5);
		expect(await token.balanceOf(addrs[1])).to.be.eq(99995);
	});
>>>>>>> e15ccf41

});

describe("Gateways - Slash on reassign gateway", function () {
    let signers: Signer[];
    let addrs: string[];
    let stakingToken: Pond;
    let wallets: Wallet[];
    let pubkeys: string[];
    let attestationVerifier: AttestationVerifier;
    let gateways: Gateways;
    let gatewayJobs: GatewayJobs;

    before(async function () {
        signers = await ethers.getSigners();
        addrs = await Promise.all(signers.map((a) => a.getAddress()));
        wallets = signers.map((_, idx) => walletForIndex(idx));
        pubkeys = wallets.map((w) => normalize(w.signingKey.publicKey));

        const Pond = await ethers.getContractFactory("Pond");
        stakingToken = await upgrades.deployProxy(Pond, ["Marlin", "POND"], {
            kind: "uups",
        }) as unknown as Pond;

        const USDCoin = await ethers.getContractFactory("USDCoin");
        let usdcToken = await upgrades.deployProxy(
            USDCoin,
            [addrs[0]],
            {
                kind: "uups",
            }
        ) as unknown as USDCoin;

        const AttestationVerifier = await ethers.getContractFactory("AttestationVerifier");
        attestationVerifier = await upgrades.deployProxy(
            AttestationVerifier,
            [[image1], [pubkeys[14]], addrs[0]],
            { kind: "uups" },
        ) as unknown as AttestationVerifier;

        let admin = addrs[0],
            images = [image2, image3],
            maxAge = 600,
            deregisterOrUnstakeTimeout = 600,
            reassignCompForReporterGateway = 10,
            slashPercentInBips = 1,
            slashMaxBips = 100;
        const Gateways = await ethers.getContractFactory("Gateways");
        gateways = await upgrades.deployProxy(
            Gateways,
            [admin, images],
            {
                kind: "uups",
                initializer: "initialize",
                constructorArgs: [attestationVerifier.target, maxAge, stakingToken.target, deregisterOrUnstakeTimeout, slashPercentInBips, slashMaxBips]
            },
        ) as unknown as Gateways;

        let relayBufferTime = 100,
            slashCompForGateway = 10,
            signMaxAge = 600,
            jobs = addrs[1],
            stakingPaymentPoolAddress = addrs[4];
        const GatewayJobs = await ethers.getContractFactory("GatewayJobs");
        gatewayJobs = await upgrades.deployProxy(
            GatewayJobs,
            [admin],
            {
                kind: "uups",
                initializer: "initialize",
                constructorArgs: [
                    stakingToken.target,
                    usdcToken.target,
                    signMaxAge,
                    relayBufferTime,
                    slashCompForGateway,
                    reassignCompForReporterGateway,
                    jobs,
                    gateways.target,
                    stakingPaymentPoolAddress
                ]
            },
        ) as unknown as GatewayJobs;

        await gateways.grantRole(await gateways.GATEWAY_JOBS_ROLE(), gatewayJobs.target);

        let chainIds = [1];
        let reqChains = [
            {
                relayAddress: addrs[1],
                relaySubscriptionsAddress: addrs[2],
                httpRpcUrl: "https://eth.rpc",
                wsRpcUrl: "ws://eth.rpc"
            }
        ]
        await gateways.addChainGlobal(chainIds, reqChains);

        let amount = parseUnits("1000");	// 1000 POND
        await stakingToken.transfer(addrs[1], amount);
        await stakingToken.connect(signers[1]).approve(gateways.target, amount);
        await stakingToken.transfer(addrs[2], amount);
        await stakingToken.connect(signers[2]).approve(gateways.target, amount);

        // REGISTER GATEWAYS
        let timestamp = await time.latest() * 1000,
            stakeAmount = 10000,
            signTimestamp = await time.latest();
        // 1st gateway
        let [signature, attestation] = await createAttestation(pubkeys[15], image2, wallets[14], timestamp - 540000);
        let signedDigest = await createGatewaySignature(addrs[1], chainIds, signTimestamp, wallets[15]);
        await gateways.connect(signers[1]).registerGateway(signature, attestation, chainIds, signedDigest, stakeAmount, signTimestamp);

        // 2nd gateway
        [signature, attestation] = await createAttestation(pubkeys[16], image3, wallets[14], timestamp - 540000);
        signedDigest = await createGatewaySignature(addrs[2], chainIds, signTimestamp, wallets[16]);
        await gateways.connect(signers[2]).registerGateway(signature, attestation, chainIds, signedDigest, stakeAmount, signTimestamp);
    });

    takeSnapshotBeforeAndAfterEveryTest(async () => { });

    it("can reassign if job not relayed", async function () {
        let jobId: any = (BigInt(1) << BigInt(192)) + BigInt(1),
            gatewayKeyOld = addrs[15],
            sequenceId = 1,
            jobRequestTimestamp = await time.latest() + 100,
            jobOwner = addrs[3],
            signTimestamp = await time.latest();

        let stakingPoolInitialBal = await stakingToken.balanceOf(addrs[4]);
        let reporterGatewayInitialBal = await stakingToken.balanceOf(addrs[2]);
        let failedGatewayStakedAmt = (await gateways.gateways(addrs[15])).stakeAmount;

        let signedDigest = await createReassignGatewaySignature(jobId, gatewayKeyOld, jobOwner, sequenceId, jobRequestTimestamp, signTimestamp, wallets[16]);
        let tx = await gatewayJobs.reassignGatewayRelay(gatewayKeyOld, jobId, signedDigest, sequenceId, jobRequestTimestamp, jobOwner, signTimestamp);
        await expect(tx).to.emit(gatewayJobs, "GatewayReassigned");

        let stakingPoolFinalBal = await stakingToken.balanceOf(addrs[4]);
        let reporterGatewayFinalBal = await stakingToken.balanceOf(addrs[2]);
        let reassignCompForReporterGateway = await gatewayJobs.REASSIGN_COMP_FOR_REPORTER_GATEWAY();
        let slashedAmount = failedGatewayStakedAmt * await gateways.SLASH_PERCENT_IN_BIPS() / await gateways.SLASH_MAX_BIPS();

        expect(reporterGatewayFinalBal - reporterGatewayInitialBal).to.eq(reassignCompForReporterGateway);
        expect(stakingPoolFinalBal - stakingPoolInitialBal).to.eq(slashedAmount - reassignCompForReporterGateway);
    });

    it("cannot reassign if not called by GatewayJobs contract", async function () {
        let gatewayKeyOld = addrs[15];

        let tx = gateways.slashOnReassignGateway(gatewayKeyOld);
        await expect(tx).to.be.revertedWithCustomError(gatewayJobs, "AccessControlUnauthorizedAccount");
    });

});

function normalize(key: string): string {
    return '0x' + key.substring(4);
}

type Attestation = {
    enclavePubKey: string,
    PCR0: BytesLike,
    PCR1: BytesLike,
    PCR2: BytesLike,
    timestampInMilliseconds: number,
}

async function createAttestation(
    enclaveKey: string,
    image: AttestationVerifier.EnclaveImageStruct,
    sourceEnclaveKey: Wallet,
    timestamp: number,
): Promise<[string, Attestation]> {
    const domain = {
        name: 'marlin.oyster.AttestationVerifier',
        version: '1',
    };

    const types = {
        Attestation: [
            { name: 'enclavePubKey', type: 'bytes' },
            { name: 'PCR0', type: 'bytes' },
            { name: 'PCR1', type: 'bytes' },
            { name: 'PCR2', type: 'bytes' },
            { name: 'timestampInMilliseconds', type: 'uint256' },
        ]
    }

    const sign = await sourceEnclaveKey.signTypedData(domain, types, {
        enclavePubKey: enclaveKey,
        PCR0: image.PCR0,
        PCR1: image.PCR1,
        PCR2: image.PCR2,
        timestampInMilliseconds: timestamp,
    });
    return [ethers.Signature.from(sign).serialized, {
        enclavePubKey: enclaveKey,
        PCR0: image.PCR0,
        PCR1: image.PCR1,
        PCR2: image.PCR2,
        timestampInMilliseconds: timestamp,
    }];
}

async function createGatewaySignature(
    owner: string,
    chainIds: number[],
    signTimestamp: number,
    sourceEnclaveWallet: Wallet
): Promise<string> {
    const domain = {
        name: 'marlin.oyster.Gateways',
        version: '1',
    };

    const types = {
        Register: [
            { name: 'owner', type: 'address' },
            { name: 'chainIds', type: 'uint256[]' },
            { name: 'signTimestamp', type: 'uint256' }
        ]
    };

    const value = {
        owner,
        chainIds,
        signTimestamp
    };

    const sign = await sourceEnclaveWallet.signTypedData(domain, types, value);
    return ethers.Signature.from(sign).serialized;
}

async function createAddChainsSignature(
    chainIds: number[],
    signTimestamp: number,
    sourceEnclaveWallet: Wallet
): Promise<string> {
    const domain = {
        name: 'marlin.oyster.Gateways',
        version: '1',
    };

    const types = {
        AddChains: [
            { name: 'chainIds', type: 'uint256[]' },
            { name: 'signTimestamp', type: 'uint256' }
        ]
    };

    const value = {
        chainIds,
        signTimestamp
    };

    const sign = await sourceEnclaveWallet.signTypedData(domain, types, value);
    return ethers.Signature.from(sign).serialized;
}

async function createRemoveChainsSignature(
    chainIds: number[],
    signTimestamp: number,
    sourceEnclaveWallet: Wallet
): Promise<string> {
    const domain = {
        name: 'marlin.oyster.Gateways',
        version: '1',
    };

    const types = {
        RemoveChains: [
            { name: 'chainIds', type: 'uint256[]' },
            { name: 'signTimestamp', type: 'uint256' }
        ]
    };

    const value = {
        chainIds,
        signTimestamp
    };

    const sign = await sourceEnclaveWallet.signTypedData(domain, types, value);
    return ethers.Signature.from(sign).serialized;
}

async function createReassignGatewaySignature(
    jobId: number,
    gatewayOld: string,
    jobOwner: string,
    sequenceId: number,
    jobRequestTimestamp: number,
    signTimestamp: number,
    sourceEnclaveWallet: Wallet
): Promise<string> {
    const domain = {
        name: 'marlin.oyster.GatewayJobs',
        version: '1',
    };

    const types = {
        ReassignGateway: [
            { name: 'jobId', type: 'uint256' },
            { name: 'gatewayOld', type: 'address' },
            { name: 'jobOwner', type: 'address' },
            { name: 'sequenceId', type: 'uint8' },
            { name: 'jobRequestTimestamp', type: 'uint256' },
            { name: 'signTimestamp', type: 'uint256' }
        ]
    };

    const value = {
        jobId,
        gatewayOld,
        jobOwner,
        sequenceId,
        jobRequestTimestamp,
        signTimestamp
    };

    const sign = await sourceEnclaveWallet.signTypedData(domain, types, value);
    return ethers.Signature.from(sign).serialized;
}

function walletForIndex(idx: number): Wallet {
    let wallet = ethers.HDNodeWallet.fromPhrase("test test test test test test test test test test test junk", undefined, "m/44'/60'/0'/0/" + idx.toString());

    return new Wallet(wallet.privateKey);
}<|MERGE_RESOLUTION|>--- conflicted
+++ resolved
@@ -1047,7 +1047,6 @@
             kind: "uups",
         }) as unknown as Pond;
 
-<<<<<<< HEAD
         let admin = addrs[0],
             images = [image2, image3],
             maxAge = 600,
@@ -1109,7 +1108,6 @@
     it("cannot unstake without gateway owner", async function () {
         await expect(gateways.connect(signers[0]).removeGatewayStake(addrs[15], 10))
             .to.be.revertedWithCustomError(gateways, "GatewaysNotGatewayOwner");
-
     });
 
     it("cannot unstake without draining", async function () {
@@ -1136,96 +1134,6 @@
         expect(await token.balanceOf(gateways.target)).to.be.eq(5);
         expect(await token.balanceOf(addrs[1])).to.be.eq(99995);
     });
-=======
-		let admin = addrs[0],
-			images = [image2, image3],
-			maxAge = 600,
-        	deregisterOrUnstakeTimeout = 600,
-        	slashPercentInBips = 1,
-        	slashMaxBips = 100;
-		const Gateways = await ethers.getContractFactory("Gateways");
-		gateways = await upgrades.deployProxy(
-			Gateways,
-			[admin, images],
-			{
-				kind: "uups",
-				initializer: "initialize",
-				constructorArgs: [attestationVerifier.target, maxAge, token.target, deregisterOrUnstakeTimeout, slashPercentInBips, slashMaxBips]
-			},
-		) as unknown as Gateways;
-
-		let chainIds = [1];
-		let reqChains = [
-			{
-				relayAddress: addrs[1],
-				relaySubscriptionsAddress: addrs[2],
-				httpRpcUrl: "https://eth.rpc",
-				wsRpcUrl: "wss://eth.rpc"
-			}
-		]
-		await gateways.addChainGlobal(chainIds, reqChains);
-
-		await token.transfer(addrs[1], 100000);
-		await token.connect(signers[1]).approve(gateways.target, 10000);
-
-		const timestamp = await time.latest() * 1000;
-		let [signature, attestation] = await createAttestation(pubkeys[15], image2, wallets[14], timestamp - 540000);
-
-		let stakeAmount = 10,
-			signTimestamp = await time.latest();
-		let signedDigest = await createGatewaySignature(addrs[1], chainIds, signTimestamp, wallets[15]);
-
-		await gateways.connect(signers[1]).registerGateway(signature, attestation, [1], signedDigest, stakeAmount, signTimestamp);
-	});
-
-	takeSnapshotBeforeAndAfterEveryTest(async () => { });
-
-	it("cannot stake without gateway owner", async function () {
-		let amount = 20;
-		await expect(gateways.connect(signers[0]).addGatewayStake(addrs[15], amount))
-			.to.be.revertedWithCustomError(gateways, "GatewaysNotGatewayOwner");
-	});
-
-	it("can stake", async function () {
-		let amount = 20;
-		await expect(gateways.connect(signers[1]).addGatewayStake(addrs[15], amount))
-			.to.emit(gateways, "GatewayStakeAdded");
-
-		let executor = await gateways.gateways(addrs[15]);
-		expect(executor.stakeAmount).to.be.eq(30);
-	});
-
-	it("cannot unstake without gateway owner", async function () {
-		await expect(gateways.connect(signers[0]).removeGatewayStake(addrs[15], 10))
-			.to.be.revertedWithCustomError(gateways, "GatewaysNotGatewayOwner");
-
-	});
-
-	it("cannot unstake without draining", async function () {
-		await expect(gateways.connect(signers[1]).removeGatewayStake(addrs[15], 10))
-			.to.be.revertedWithCustomError(gateways, "GatewaysNotDraining");
-	});
-
-	it("cannot complete unstake before timeout", async function () {
-		await gateways.connect(signers[1]).drainGateway(addrs[15]);
-
-		await expect(gateways.connect(signers[1]).removeGatewayStake(addrs[15], 10))
-			.to.be.revertedWithCustomError(gateways, "GatewaysDrainPending");
-	});
-
-	it("can complete unstake", async function () {
-		await gateways.connect(signers[1]).drainGateway(addrs[15]);
-
-		await time.increase(700);
-		await expect(gateways.connect(signers[1]).removeGatewayStake(addrs[15], 5))
-			.to.emit(gateways, "GatewayStakeRemoved");
-
-		let gateway = await gateways.gateways(addrs[15]);
-		expect(gateway.stakeAmount).to.be.eq(5);
-		expect(await token.balanceOf(gateways.target)).to.be.eq(5);
-		expect(await token.balanceOf(addrs[1])).to.be.eq(99995);
-	});
->>>>>>> e15ccf41
 
 });
 
