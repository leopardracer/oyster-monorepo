const GovernorAlpha = artifacts.require("GovernorAlpha.sol");
const Timelock = artifacts.require("Timelock.sol");
<<<<<<< HEAD
const mPondLogic = artifacts.require("MPondLogic.sol");
const { time } = require('@openzeppelin/test-helpers');
const { web3 } = require('@openzeppelin/test-helpers/src/setup');
const web3Utils = require("web3-utils");
const ethers = require("ethers");
=======
const MPondProxy = artifacts.require("MPondProxy.sol");
const MPondLogic = artifacts.require("MPondLogic.sol");
const web3Utils = require("web3-utils");
const TestingContract = artifacts.require("GovernanceTester.sol");
>>>>>>> a7df3266

var govInstance;
var MPondInstance;
var timelockInstance;
var proposalId;
var testingInstance;

var governanceAddress;
var MPondAddress;
var timelockAddress;

contract.skip("Governance", function (accounts, network) {
  // address[] memory targets, uint[] memory values, string[] memory signatures, bytes[] memory calldatas, string memory description
<<<<<<< HEAD
  // console.log(network);
=======
  console.log(network);
  var tempAddress = accounts[9];
  var targets = [];
  const values = [0];
  const signatures = ["update(uint256)"];
  // const calldatas = [
  //   "0x0000000000000000000000000000000000000000000000000000000000000045",
  // ];
  const calldatas = [
    web3.eth.abi.encodeParameters(
      ["uint256"],
      ["0x0000000000000000000000000000000000000000000000000000000000000045"]
    ),
  ];
  const description = "This is a sample description";

>>>>>>> a7df3266
  it("deploy contracts", function () {
    return GovernorAlpha.deployed()
      .then(function (instance) {
        govInstance = instance;
        governanceAddress = instance.address;
        return govInstance.MPond();
      })
      .then(function (address) {
        MPondAddress = address;
        return MPondLogic.at(MPondAddress);
      })
      .then(function (instance) {
        MPondInstance = instance;
        return govInstance.timelock();
      })
      .then(function (address) {
        timelockAddress = address;
        return Timelock.at(timelockAddress);
      })
      .then(function (instance) {
        timelockInstance = instance;
        return MPondInstance.initialize(
          accounts[4],
          accounts[11],
          accounts[12]
        ); //accounts[12] is assumed to temp x-chain bridge address
      })
<<<<<<< HEAD
      .then(async function () {
        let valuesToCheck = {governanceAddress, mPondAddress, timelockAddress};
        // console.log(valuesToCheck);
=======
      .then(function () {
        let valuesToCheck = {governanceAddress, MPondAddress, timelockAddress};
        console.log(valuesToCheck);
>>>>>>> a7df3266
        return;
      });
  });
  it("Deploy a tesing instance which can be updated by governance, value 5", function () {
    return TestingContract.new(timelockInstance.address, 5)
      .then(function (instance) {
        testingInstance = instance;
        targets.push(testingInstance.address);
        return testingInstance.value();
      })
      .then(function (value) {
        assert.equal(value, 5, "Should be 5");
        return;
      });
  });
  it("check timelocks", function () {
    return timelockInstance.delay().then(function (delay) {
      // console.log("timelock delay", delay);
    });
  });

  it("check balances of MPond token and transfer MPond to other accounts", function () {
    return MPondInstance.balanceOf(accounts[4])
      .then(function () {
        return MPondInstance.transfer(
          accounts[6],
          new web3Utils.BN("100000000000000000000"),
          {
            from: accounts[4],
          }
        );
      })
      .then(function () {
        return MPondInstance.transfer(
          accounts[7],
          new web3Utils.BN("100000000000000000000"),
          {
            from: accounts[4],
          }
        );
      })
      .then(function () {
        return MPondInstance.transfer(
          accounts[8],
          new web3Utils.BN("100000000000000000000"),
          {
            from: accounts[4],
          }
        );
      })
      .then(function () {
        return MPondInstance.transfer(
          accounts[9],
          new web3Utils.BN("100000000000000000000"),
          {
            from: accounts[4],
          }
        );
      });
  });

  it("other users who have balances should also be able to delegate", function () {
    return MPondInstance.delegate(
      accounts[6],
      new web3Utils.BN("100000000000000000000"),
      {
        from: accounts[6],
      }
    )
      .then(function () {
        return MPondInstance.delegate(
          accounts[7],
          new web3Utils.BN("100000000000000000000"),
          {
            from: accounts[7],
          }
        );
      })
      .then(function () {
        return MPondInstance.delegate(
          accounts[8],
          new web3Utils.BN("100000000000000000000"),
          {
            from: accounts[8],
          }
        );
      })
      .then(function () {
        return MPondInstance.delegate(
          accounts[9],
          new web3Utils.BN("100000000000000000000"),
          {
            from: accounts[9],
          }
        );
      })
      .then(function () {
        return addBlocks(2, accounts);
      });
  });

  it("check current votes", function () {
    return MPondInstance.delegate(
      accounts[4],
      new web3Utils.BN("400000000000000000000"),
      {
        from: accounts[4],
<<<<<<< HEAD
      })
      .then(function () {
        return mPondInstance
          .getCurrentVotes(accounts[4])
          .then(function (votes) {
            // console.log({votes});
            // assert latter

            // this transactions is only to increase the few block
            return addBlocks(2, accounts);
          })
          .then(async function () {
            let block = await web3.eth.getBlock("latest");
            return mPondInstance.getPriorVotes(accounts[4], block.number - 1);
          })
          .then(function (priorVotes) {
            // console.log(priorVotes);
            return;
          })
          .then(async function () {

            // delegate 7k mponds
            await mPondInstance
            .delegate(accounts[11], new web3Utils.BN("7000000000000000000000"), {
              from: accounts[11] });

            // check votes
            const votesAcc11 = 
            await mPondInstance.getCurrentVotes(accounts[11]);
            console.log("votes for acc11: ", votesAcc11.toString());
            
            // helper function
            function encodeParameters(types, values) {
              const abi = new ethers.utils.AbiCoder();
              return abi.encode(types, values);
            }

            // tx to execute via governance
            const targets = [mPondAddress];
            const values = ["0"];
            const signatures = ["approve(address,uint256)"];
            const calldatas = [encodeParameters(['address', 'uint256'],
            [accounts[1], 1])];
            const description = "approve 1 mpond for acc 1";

            return govInstance.propose(
              targets,
              values,
              signatures,
              calldatas,
              description,
              {from: accounts[4]}
            );
          })
          .then(function (transaction) {
            // console.log(transaction.logs[0].args[0]);
            proposalId = transaction.logs[0].args[0];
            return;
          });
      });
=======
      }
    ).then(function () {
      return MPondInstance.getCurrentVotes(accounts[4])
        .then(function (votes) {
          // console.log({votes});
          // assert latter

          // this transactions is only to increase the few block
          return addBlocks(2, accounts);
        })
        .then(async function () {
          let block = await web3.eth.getBlock("latest");
          return MPondInstance.getPriorVotes(accounts[4], block.number - 1);
        })
        .then(function (priorVotes) {
          // console.log(priorVotes);
          return;
        })
        .then(function () {
          return govInstance.propose(
            targets,
            values,
            signatures,
            calldatas,
            description,
            {from: accounts[4]}
          );
        })
        .then(function (transaction) {
          // console.log(transaction.logs[0].args[0]);
          proposalId = transaction.logs[0].args[0];
          return;
        });
    });
>>>>>>> a7df3266
  });

  it.skip("change timelock admins", function () {
    return timelockInstance
      .admin()
      .then(function (data) {
        // console.log(data);
        return timelockInstance.pendingAdmin();
      })
      .then(function (pendingAdmin) {
        // console.log(pendingAdmin);
        return timelockInstance.setPendingAdmin(governanceAddress, {
          from: accounts[3],
        });
      })
      .then(function () {
        return govInstance.__acceptAdmin({from: accounts[5]});
      });
  });

  it("check proposal actions", function () {
    return govInstance
      .getActions(proposalId)
      .then(function (actions) {
        // console.log("actions");
        // console.log(actions);
        return govInstance.state(proposalId);
      })
      .then(function (state) {
        // console.log("state");
        // console.log(state);
        return govInstance.proposals(proposalId);
      })
      .then(function (proposal) {
        // console.log("proposal, just after creation");
        // console.log(proposal);
      });
  });

  it("caste different votes and check the proposal", function () {
    return addBlocks(2, accounts)
      .then(function () {
        return govInstance.castVote(proposalId, false, {from: accounts[6]});
      })
      .then(function () {
        return govInstance.castVote(proposalId, true, {from: accounts[7]});
      })
<<<<<<< HEAD
      .then(async function () {
        const votesAcc4 = await mPondInstance.getCurrentVotes(accounts[4]);
        console.log(votesAcc4.toString());
        return govInstance.castVote(proposalId, true, {from: accounts[4]});
=======
      .then(function () {
        return govInstance.castVote(proposalId, true, {from: accounts[8]});
      })
      .then(function () {
        return govInstance.castVote(proposalId, true, {from: accounts[9]});
>>>>>>> a7df3266
      })
      .then(async function () {
        return govInstance.castVote(proposalId, true, {from: accounts[11]});
      })
      .then(function () {
        return govInstance.castVote(proposalId, true, {from: accounts[4]});
      })
      .then(function (transaction) {
        return govInstance.proposals(proposalId);
      })
      .then(async function (proposal) {
<<<<<<< HEAD
        console.log("proposal, after cast vote by all accounts");
        console.log(proposal);
        console.log("Advancing 17210 blocks. Will take a while...");
        for (let i = 0; i < 17210; ++i) {
            await time.advanceBlock();
        };
        return govInstance.state(proposalId);
      })
      .then(async function (state) {
        // console.log("state", state);
=======
        // console.log("proposal, after cast vote by all accounts");
        // console.log(proposal);
        await addBlocks(200, accounts);
        return govInstance.state(proposalId);
      })
      .then(async function (state) {
        // console.log(
        //   "state for proposal after casting all votes and adding 20 blocks",
        //   state
        // );
>>>>>>> a7df3266
        await govInstance.queue(proposalId); //account-3 is timelock admin
        return govInstance.proposals(proposalId);
      })
      .then(function (proposal) {
        // console.log("proposal, after queuing the proposal");
        // console.log(proposal);
        return govInstance.state(proposalId);
      })
      .then(function (state) {
<<<<<<< HEAD
        console.log("state after queueing", state);
        return time.increase(time.duration.days(3));
=======
        // console.log("state after queueing", state);
        return addBlocks(200, accounts);
>>>>>>> a7df3266
      })
      .then(function () {
        return increaseTime(5 * 86400);
      })
      .then(function () {
        return addBlocks(1, accounts);
      })
      .then(function () {
        return govInstance.execute(proposalId);
      })
      .then(function (tx) {
        print(tx);
        return testingInstance.value();
      })
      .then(function (value) {
        assert.equal(value, 69, "Value should be 69");
        return;
      });
  });
});

async function increaseBlocks(accounts) {
  // this transactions is only to increase the few block
  return web3.eth.sendTransaction({
    from: accounts[1],
    to: accounts[2],
    value: 1,
  });
}

async function addBlocks(count, accounts) {
  for (let index = 0; index < count; index++) {
    await increaseBlocks(accounts);
  }
  return;
<<<<<<< HEAD
=======
  // await web3.currentProvider.send({
  //   jsonrpc: "2.0",
  //   method: "evm_mine",
  //   id: 12345
  // });
  // return;
}

async function increaseTime(time) {
  await web3.currentProvider.send(
    {
      jsonrpc: "2.0",
      method: "evm_increaseTime",
      params: [time],
      id: 0,
    },
    () => {}
  );
}

function print(data) {
  console.log(JSON.stringify(data, null, 4));
>>>>>>> a7df3266
}<|MERGE_RESOLUTION|>--- conflicted
+++ resolved
@@ -1,17 +1,9 @@
 const GovernorAlpha = artifacts.require("GovernorAlpha.sol");
 const Timelock = artifacts.require("Timelock.sol");
-<<<<<<< HEAD
-const mPondLogic = artifacts.require("MPondLogic.sol");
-const { time } = require('@openzeppelin/test-helpers');
-const { web3 } = require('@openzeppelin/test-helpers/src/setup');
-const web3Utils = require("web3-utils");
-const ethers = require("ethers");
-=======
 const MPondProxy = artifacts.require("MPondProxy.sol");
 const MPondLogic = artifacts.require("MPondLogic.sol");
 const web3Utils = require("web3-utils");
 const TestingContract = artifacts.require("GovernanceTester.sol");
->>>>>>> a7df3266
 
 var govInstance;
 var MPondInstance;
@@ -25,9 +17,6 @@
 
 contract.skip("Governance", function (accounts, network) {
   // address[] memory targets, uint[] memory values, string[] memory signatures, bytes[] memory calldatas, string memory description
-<<<<<<< HEAD
-  // console.log(network);
-=======
   console.log(network);
   var tempAddress = accounts[9];
   var targets = [];
@@ -44,7 +33,6 @@
   ];
   const description = "This is a sample description";
 
->>>>>>> a7df3266
   it("deploy contracts", function () {
     return GovernorAlpha.deployed()
       .then(function (instance) {
@@ -72,15 +60,9 @@
           accounts[12]
         ); //accounts[12] is assumed to temp x-chain bridge address
       })
-<<<<<<< HEAD
-      .then(async function () {
-        let valuesToCheck = {governanceAddress, mPondAddress, timelockAddress};
-        // console.log(valuesToCheck);
-=======
       .then(function () {
         let valuesToCheck = {governanceAddress, MPondAddress, timelockAddress};
         console.log(valuesToCheck);
->>>>>>> a7df3266
         return;
       });
   });
@@ -188,68 +170,6 @@
       new web3Utils.BN("400000000000000000000"),
       {
         from: accounts[4],
-<<<<<<< HEAD
-      })
-      .then(function () {
-        return mPondInstance
-          .getCurrentVotes(accounts[4])
-          .then(function (votes) {
-            // console.log({votes});
-            // assert latter
-
-            // this transactions is only to increase the few block
-            return addBlocks(2, accounts);
-          })
-          .then(async function () {
-            let block = await web3.eth.getBlock("latest");
-            return mPondInstance.getPriorVotes(accounts[4], block.number - 1);
-          })
-          .then(function (priorVotes) {
-            // console.log(priorVotes);
-            return;
-          })
-          .then(async function () {
-
-            // delegate 7k mponds
-            await mPondInstance
-            .delegate(accounts[11], new web3Utils.BN("7000000000000000000000"), {
-              from: accounts[11] });
-
-            // check votes
-            const votesAcc11 = 
-            await mPondInstance.getCurrentVotes(accounts[11]);
-            console.log("votes for acc11: ", votesAcc11.toString());
-            
-            // helper function
-            function encodeParameters(types, values) {
-              const abi = new ethers.utils.AbiCoder();
-              return abi.encode(types, values);
-            }
-
-            // tx to execute via governance
-            const targets = [mPondAddress];
-            const values = ["0"];
-            const signatures = ["approve(address,uint256)"];
-            const calldatas = [encodeParameters(['address', 'uint256'],
-            [accounts[1], 1])];
-            const description = "approve 1 mpond for acc 1";
-
-            return govInstance.propose(
-              targets,
-              values,
-              signatures,
-              calldatas,
-              description,
-              {from: accounts[4]}
-            );
-          })
-          .then(function (transaction) {
-            // console.log(transaction.logs[0].args[0]);
-            proposalId = transaction.logs[0].args[0];
-            return;
-          });
-      });
-=======
       }
     ).then(function () {
       return MPondInstance.getCurrentVotes(accounts[4])
@@ -284,7 +204,6 @@
           return;
         });
     });
->>>>>>> a7df3266
   });
 
   it.skip("change timelock admins", function () {
@@ -332,18 +251,11 @@
       .then(function () {
         return govInstance.castVote(proposalId, true, {from: accounts[7]});
       })
-<<<<<<< HEAD
-      .then(async function () {
-        const votesAcc4 = await mPondInstance.getCurrentVotes(accounts[4]);
-        console.log(votesAcc4.toString());
-        return govInstance.castVote(proposalId, true, {from: accounts[4]});
-=======
       .then(function () {
         return govInstance.castVote(proposalId, true, {from: accounts[8]});
       })
       .then(function () {
         return govInstance.castVote(proposalId, true, {from: accounts[9]});
->>>>>>> a7df3266
       })
       .then(async function () {
         return govInstance.castVote(proposalId, true, {from: accounts[11]});
@@ -355,18 +267,6 @@
         return govInstance.proposals(proposalId);
       })
       .then(async function (proposal) {
-<<<<<<< HEAD
-        console.log("proposal, after cast vote by all accounts");
-        console.log(proposal);
-        console.log("Advancing 17210 blocks. Will take a while...");
-        for (let i = 0; i < 17210; ++i) {
-            await time.advanceBlock();
-        };
-        return govInstance.state(proposalId);
-      })
-      .then(async function (state) {
-        // console.log("state", state);
-=======
         // console.log("proposal, after cast vote by all accounts");
         // console.log(proposal);
         await addBlocks(200, accounts);
@@ -377,7 +277,6 @@
         //   "state for proposal after casting all votes and adding 20 blocks",
         //   state
         // );
->>>>>>> a7df3266
         await govInstance.queue(proposalId); //account-3 is timelock admin
         return govInstance.proposals(proposalId);
       })
@@ -387,13 +286,8 @@
         return govInstance.state(proposalId);
       })
       .then(function (state) {
-<<<<<<< HEAD
-        console.log("state after queueing", state);
-        return time.increase(time.duration.days(3));
-=======
         // console.log("state after queueing", state);
         return addBlocks(200, accounts);
->>>>>>> a7df3266
       })
       .then(function () {
         return increaseTime(5 * 86400);
@@ -429,14 +323,6 @@
     await increaseBlocks(accounts);
   }
   return;
-<<<<<<< HEAD
-=======
-  // await web3.currentProvider.send({
-  //   jsonrpc: "2.0",
-  //   method: "evm_mine",
-  //   id: 12345
-  // });
-  // return;
 }
 
 async function increaseTime(time) {
@@ -453,5 +339,4 @@
 
 function print(data) {
   console.log(JSON.stringify(data, null, 4));
->>>>>>> a7df3266
 }