import { ethers, upgrades } from "hardhat";
import { expect, util } from "chai";
import { BigNumber as BN, Signer, Contract, BigNumber } from "ethers";
import exp from "constants";
import { Sign, sign } from "crypto";
import cluster, { Address } from "cluster";
const stakingConfig = require("../config/staking.json");

declare module "ethers" {
  interface BigNumber {
    e18(this: BigNumber): BigNumber;
  }
}
BN.prototype.e18 = function () {
  return this.mul(BN.from(10).pow(18));
};

describe("RewardDelegators", function () {
  let signers: Signer[];
  let addrs: string[];
  let stakeManagerInstance: Contract;
  let pondInstance: Contract;
  let mpondInstance: Contract;
  let clusterRewardsInstance: Contract;
  let clusterRegistryInstance: Contract;
  let pondTokenId: String;
  let mpondTokenId: String;

  beforeEach(async () => {
    signers = await ethers.getSigners();
    addrs = await Promise.all(signers.map((a) => a.getAddress()));

    const Pond = await ethers.getContractFactory("Pond");
    pondInstance = await upgrades.deployProxy(Pond, ["Marlin", "POND"], { kind: "uups" });

    const MPond = await ethers.getContractFactory("MPond");
    mpondInstance = await upgrades.deployProxy(MPond, { kind: "uups" });

    const ClusterRewards = await ethers.getContractFactory("ClusterRewards");
    clusterRewardsInstance = await upgrades.deployProxy(ClusterRewards, { kind: "uups", initializer: false });

    const ClusterRegistry = await ethers.getContractFactory("ClusterRegistry");
    clusterRegistryInstance = await upgrades.deployProxy(ClusterRegistry, { kind: "uups", initializer: false });

    const StakeManager = await ethers.getContractFactory("StakeManager");
    stakeManagerInstance = await upgrades.deployProxy(StakeManager, { kind: "uups", initializer: false });

    pondTokenId = ethers.utils.keccak256(pondInstance.address);
    mpondTokenId = ethers.utils.keccak256(mpondInstance.address);
  });

  it("deploys with initialization disabled", async () => {
    const RewardDelegators = await ethers.getContractFactory("RewardDelegators");
    let rewardDelegators = await RewardDelegators.deploy();

    await expect(
      rewardDelegators.initialize(
        stakeManagerInstance.address,
        clusterRewardsInstance.address,
        clusterRegistryInstance.address,
        pondInstance.address,
        [pondTokenId, mpondTokenId],
        [stakingConfig.PondRewardFactor, stakingConfig.MPondRewardFactor],
        [stakingConfig.PondWeightForThreshold, stakingConfig.MPondWeightForThreshold],
        [stakingConfig.PondWeightForDelegation, stakingConfig.MPondWeightForDelegation]
      )
    ).to.be.reverted;
  });

  it("deploy as proxy and initializes", async () => {
    const RewardDelegators = await ethers.getContractFactory("RewardDelegators");
    let rewardDelegators = await upgrades.deployProxy(RewardDelegators, {
      kind: "uups",
      initializer: false,
    });
    await rewardDelegators.initialize(
      stakeManagerInstance.address,
      clusterRewardsInstance.address,
      clusterRegistryInstance.address,
      pondInstance.address,
      [pondTokenId, mpondTokenId],
      [stakingConfig.PondRewardFactor, stakingConfig.MPondRewardFactor],
      [stakingConfig.PondWeightForThreshold, stakingConfig.MPondWeightForThreshold],
      [stakingConfig.PondWeightForDelegation, stakingConfig.MPondWeightForDelegation]
    );
    expect(await rewardDelegators.hasRole(await rewardDelegators.DEFAULT_ADMIN_ROLE(), addrs[0])).to.be.true;
    expect([await rewardDelegators.tokenList(0), await rewardDelegators.tokenList(1)]).to.eql([pondTokenId, mpondTokenId]);
  });

  it("upgrades", async () => {
    const RewardDelegators = await ethers.getContractFactory("RewardDelegators");
    let rewardDelegators = await upgrades.deployProxy(RewardDelegators, {
      kind: "uups",
      initializer: false,
    });
    await rewardDelegators.initialize(
      stakeManagerInstance.address,
      clusterRewardsInstance.address,
      clusterRegistryInstance.address,
      pondInstance.address,
      [pondTokenId, mpondTokenId],
      [stakingConfig.PondRewardFactor, stakingConfig.MPondRewardFactor],
      [stakingConfig.PondWeightForThreshold, stakingConfig.MPondWeightForThreshold],
      [stakingConfig.PondWeightForDelegation, stakingConfig.MPondWeightForDelegation]
    );
    await upgrades.upgradeProxy(rewardDelegators.address, RewardDelegators, { kind: "uups" });
    expect(await rewardDelegators.hasRole(await rewardDelegators.DEFAULT_ADMIN_ROLE(), addrs[0])).to.be.true;
    expect([await rewardDelegators.tokenList(0), await rewardDelegators.tokenList(1)]).to.eql([pondTokenId, mpondTokenId]);
  });

  it("does not upgrade without admin", async () => {
    const RewardDelegators = await ethers.getContractFactory("RewardDelegators");
    let rewardDelegators = await upgrades.deployProxy(RewardDelegators, {
      kind: "uups",
      initializer: false,
    });
    await rewardDelegators.initialize(
      stakeManagerInstance.address,
      clusterRewardsInstance.address,
      clusterRegistryInstance.address,
      pondInstance.address,
      [pondTokenId, mpondTokenId],
      [stakingConfig.PondRewardFactor, stakingConfig.MPondRewardFactor],
      [stakingConfig.PondWeightForThreshold, stakingConfig.MPondWeightForThreshold],
      [stakingConfig.PondWeightForDelegation, stakingConfig.MPondWeightForDelegation]
    );
    await expect(
      upgrades.upgradeProxy(rewardDelegators.address, RewardDelegators.connect(signers[1]), {
        kind: "uups",
      })
    ).to.be.reverted;
  });
});

describe("RewardDelegators", function () {
  let signers: Signer[];
  let addrs: string[];
  let stakeManagerInstance: Contract;
  let pondInstance: Contract;
  let mpondInstance: Contract;
  let clusterRewardsInstance: Contract;
  let clusterRegistryInstance: Contract;
  let rewardDelegators: Contract;
  let pondTokenId: String;
  let mpondTokenId: String;

  beforeEach(async () => {
    signers = await ethers.getSigners();
    addrs = await Promise.all(signers.map((a) => a.getAddress()));

    const Pond = await ethers.getContractFactory("Pond");
    pondInstance = await upgrades.deployProxy(Pond, ["Marlin", "POND"], { kind: "uups" });

    const MPond = await ethers.getContractFactory("MPond");
    mpondInstance = await upgrades.deployProxy(MPond, { kind: "uups" });

    pondTokenId = ethers.utils.keccak256(pondInstance.address);
    mpondTokenId = ethers.utils.keccak256(mpondInstance.address);

    const ClusterRewards = await ethers.getContractFactory("ClusterRewards");
    clusterRewardsInstance = await upgrades.deployProxy(ClusterRewards, { kind: "uups", initializer: false });

    const ClusterRegistry = await ethers.getContractFactory("ClusterRegistry");
    clusterRegistryInstance = await upgrades.deployProxy(ClusterRegistry, { kind: "uups", initializer: false });

    const StakeManager = await ethers.getContractFactory("StakeManager");
    stakeManagerInstance = await upgrades.deployProxy(StakeManager, { kind: "uups", initializer: false });

    const RewardDelegators = await ethers.getContractFactory("RewardDelegators");
    rewardDelegators = await upgrades.deployProxy(RewardDelegators, {
      kind: "uups",
      initializer: false,
    });
    await rewardDelegators.initialize(
      stakeManagerInstance.address,
      clusterRewardsInstance.address,
      clusterRegistryInstance.address,
      pondInstance.address,
      [pondTokenId, mpondTokenId],
      [stakingConfig.PondRewardFactor, stakingConfig.MPondRewardFactor],
      [stakingConfig.PondWeightForThreshold, stakingConfig.MPondWeightForThreshold],
      [stakingConfig.PondWeightForDelegation, stakingConfig.MPondWeightForDelegation]
    );
  });

  it("non owner cannot update PondAddress", async () => {
    const Pond = await ethers.getContractFactory("Pond");
    let pondInstance2 = await upgrades.deployProxy(Pond, ["Marlin", "POND"], { kind: "uups" });
    await expect(rewardDelegators.connect(signers[1]).updatePONDAddress(pondInstance2.address)).to.be.reverted;
  });

  it("cannot update PondAddress to 0", async () => {
    await expect(rewardDelegators.updatePONDAddress(ethers.constants.AddressZero)).to.be.reverted;
  });

  it("owner can update PondAddress", async () => {
    const Pond = await ethers.getContractFactory("Pond");
    let pondInstance2 = await upgrades.deployProxy(Pond, ["Marlin", "POND"], { kind: "uups" });
    let tx = await (await rewardDelegators.updatePONDAddress(pondInstance2.address)).wait();
    expect(tx.events[0].event).to.equal("PONDAddressUpdated");
  });

  it("non owner cannot update ClusterRegistry", async () => {
    const ClusterRegistry = await ethers.getContractFactory("ClusterRegistry");
    let clusterRegistryInstance2 = await upgrades.deployProxy(ClusterRegistry, { kind: "uups", initializer: false });
    await expect(rewardDelegators.connect(signers[1]).updateClusterRegistry(clusterRegistryInstance2.address)).to.be.reverted;
  });

  it("cannot update ClusterRegistry to 0", async () => {
    await expect(rewardDelegators.updateClusterRegistry(ethers.constants.AddressZero)).to.be.reverted;
  });

  it("owner can update ClusterRegistry", async () => {
    const ClusterRegistry = await ethers.getContractFactory("ClusterRegistry");
    let clusterRegistryInstance2 = await upgrades.deployProxy(ClusterRegistry, { kind: "uups", initializer: false });
    let tx = await (await rewardDelegators.updateClusterRegistry(clusterRegistryInstance2.address)).wait();
    expect(tx.events[0].event).to.equal("ClusterRegistryUpdated");
  });

  it("non owner cannot update ClusterRewards", async () => {
    const ClusterRewards = await ethers.getContractFactory("ClusterRewards");
    let clusterRewardsInstance2 = await upgrades.deployProxy(ClusterRewards, { kind: "uups", initializer: false });
    await expect(rewardDelegators.connect(signers[1]).updateClusterRewards(clusterRewardsInstance2.address)).to.be.reverted;
  });

  it("cannot update ClusterRewards to 0", async () => {
    await expect(rewardDelegators.updateClusterRewards(ethers.constants.AddressZero)).to.be.reverted;
  });

  it("owner can update ClusterRewards", async () => {
    const ClusterRewards = await ethers.getContractFactory("ClusterRewards");
    let clusterRewardsInstance2 = await upgrades.deployProxy(ClusterRewards, { kind: "uups", initializer: false });
    let tx = await (await rewardDelegators.updateClusterRewards(clusterRewardsInstance2.address)).wait();
    expect(tx.events[0].event).to.equal("ClusterRewardsAddressUpdated");
  });

  it("non owner cannot update StakeManager", async () => {
    const StakeManager = await ethers.getContractFactory("StakeManager");
    let stakeManagerInstance2 = await upgrades.deployProxy(StakeManager, { kind: "uups", initializer: false });
    await expect(rewardDelegators.connect(signers[1]).updateStakeAddress(stakeManagerInstance2.address)).to.be.reverted;
  });

  it("cannot update StakeManager to 0", async () => {
    await expect(rewardDelegators.updateStakeAddress(ethers.constants.AddressZero)).to.be.reverted;
  });

  it("owner can update StakeManager", async () => {
    const StakeManager = await ethers.getContractFactory("StakeManager");
    let stakeManagerInstance2 = await upgrades.deployProxy(StakeManager, { kind: "uups", initializer: false });
    let tx = await (await rewardDelegators.updateStakeAddress(stakeManagerInstance2.address)).wait();
    expect(tx.events[0].event).to.equal("StakeAddressUpdated");
  });
});

describe("RewardDelegators", function () {
  let signers: Signer[];
  let addrs: string[];
  let stakeManagerInstance: Contract;
  let pondInstance: Contract;
  let mpondInstance: Contract;
  let clusterRewardsInstance: Contract;
  let clusterRegistryInstance: Contract;
  let rewardDelegators: Contract;
  let pondTokenId: String;
  let mpondTokenId: String;

  beforeEach(async () => {
    signers = await ethers.getSigners();
    addrs = await Promise.all(signers.map((a) => a.getAddress()));

    const Pond = await ethers.getContractFactory("Pond");
    pondInstance = await upgrades.deployProxy(Pond, ["Marlin", "POND"], { kind: "uups" });

    const MPond = await ethers.getContractFactory("MPond");
    mpondInstance = await upgrades.deployProxy(MPond, { kind: "uups" });

    pondTokenId = ethers.utils.keccak256(pondInstance.address);
    mpondTokenId = ethers.utils.keccak256(mpondInstance.address);

    const ClusterRewards = await ethers.getContractFactory("ClusterRewards");
    clusterRewardsInstance = await upgrades.deployProxy(ClusterRewards, { kind: "uups", initializer: false });

    const ClusterRegistry = await ethers.getContractFactory("ClusterRegistry");
    clusterRegistryInstance = await upgrades.deployProxy(ClusterRegistry, { kind: "uups", initializer: false });

    const StakeManager = await ethers.getContractFactory("StakeManager");
    stakeManagerInstance = await upgrades.deployProxy(StakeManager, { kind: "uups", initializer: false });

    const RewardDelegators = await ethers.getContractFactory("RewardDelegators");
    rewardDelegators = await upgrades.deployProxy(RewardDelegators, {
      kind: "uups",
      initializer: false,
    });
    await rewardDelegators.initialize(
      stakeManagerInstance.address,
      clusterRewardsInstance.address,
      clusterRegistryInstance.address,
      pondInstance.address,
      [pondTokenId, mpondTokenId],
      [stakingConfig.PondRewardFactor, stakingConfig.MPondRewardFactor],
      [stakingConfig.PondWeightForThreshold, stakingConfig.MPondWeightForThreshold],
      [stakingConfig.PondWeightForDelegation, stakingConfig.MPondWeightForDelegation]
    );
  });

  it("non owner cannot add rewardFactor", async () => {
    let testTokenId = await ethers.utils.keccak256(addrs[0]);
    await expect(rewardDelegators.connect(signers[1]).addRewardFactor(testTokenId, 1)).to.be.reverted;
  });

  it(" cannot add for already existing tokenId", async () => {
    await expect(rewardDelegators.addRewardFactor(pondTokenId, stakingConfig.PondRewardFactor)).to.be.reverted;
  });

  it("cannot add 0 reward Factor", async () => {
    let testTokenId = await ethers.utils.keccak256(addrs[0]);
    await expect(rewardDelegators.addRewardFactor(testTokenId, 0)).to.be.reverted;
  });

  it("owner can add rewardFactor", async () => {
    let testTokenId = await ethers.utils.keccak256(addrs[0]);
    let tx = await (await rewardDelegators.addRewardFactor(testTokenId, 1)).wait();
    expect(tx.events[0].event).to.equal("AddReward");
  });

  it("non owner cannot remove rewardFactor", async () => {
    await expect(rewardDelegators.connect(signers[1]).removeRewardFactor(pondTokenId)).to.be.reverted;
  });

  it("cannot remove non existing tokenId", async () => {
    let testTokenId = await ethers.utils.keccak256(addrs[0]);
    await expect(rewardDelegators.removeRewardFactor(testTokenId)).to.be.reverted;
  });

  it("owner can remove rewardFactor", async () => {
    let tx = await (await rewardDelegators.removeRewardFactor(pondTokenId)).wait();
    expect(tx.events[0].event).to.equal("RemoveReward");
  });

  it("non owner cannot update reward Factor", async () => {
    await expect(rewardDelegators.connect(signers[1]).updateRewardFactor(pondTokenId, stakingConfig.PondRewardFactor + 1)).to.be
      .reverted;
  });

  it("cannot update non existing tokenId", async () => {
    let testTokenId = await ethers.utils.keccak256(addrs[0]);
    await expect(rewardDelegators.updateRewardFactor(testTokenId, 1)).to.be.reverted;
  });

  it("cannot update rewardFactor to 0", async () => {
    await expect(rewardDelegators.updateRewardFactor(pondTokenId, 0)).to.be.reverted;
  });

  it("owner can update rewardFactor", async () => {
    let tx = await (await rewardDelegators.updateRewardFactor(pondTokenId, stakingConfig.PondRewardFactor + 1)).wait();
    expect(tx.events[0].event).to.equal("RewardsUpdated");
  });
});

describe("RewardDelegators Deployment", function () {
  let signers: Signer[];
  let addrs: string[];
  let clusterRegistryInstance: Contract;
  let pondInstance: Contract;
  let mpondInstance: Contract;
  let rewardDelegatorsInstance: Contract;
  let clusterRewardsInstance: Contract;
  let stakeManagerInstance: Contract;
  let testTokenInstance: Contract;
  const COMMISSION_LOCK = "0x7877e81172e1242eb265a9ff5a14c913d44197a6e15e0bc1d984f40be9096403";
  const SWITCH_NETWORK_LOCK = "0x18981a75d138782f14f3fbd4153783a0dc1558f28dc5538bf045e7de84cb2ae2";
  const UNREGISTER_LOCK = "0x027b176aae0bed270786878cbabc238973eac20b1957aae44b82a73cc8c7080c";
  let pondTokenId: string;
  let mpondTokenId: string;
  let registeredCluster: Signer;
  let registeredCluster1: Signer;
  let registeredCluster2: Signer;
  let registeredCluster3: Signer;
  let registeredCluster4: Signer;
  let rewardDelegatorsOwner: Signer;

  let registeredClusterRewardAddress: string;
  let clientKey1: string;
  let delegator: Signer;
  let mpondAccount: Signer;
  let clientKey2: string;
  let clientKey3: string;
  let clientKey4: string;
  let clientKey5: string;
  let delegator1: Signer;
  let delegator2: Signer;
  let delegator3: Signer;
  let delegator4: Signer;
  let registeredClusterRewardAddress1: string;
  let registeredClusterRewardAddress2: string;
  let registeredClusterRewardAddress3: string;
  let registeredClusterRewardAddress4: string;

  let clusterSelectorInstance: Contract;
  let numberOfClustersToSelect: number = 5;

  let receiverStaking: Contract;
  let receiverStaker: Signer;
  let receiverStakerAddress: string;
  let receiverSigner: Signer;
  let receiverSigningKey: string;

  before(async function () {
    signers = await ethers.getSigners();
    addrs = await Promise.all(signers.map((a) => a.getAddress()));
    registeredCluster3 = signers[1];
    mpondAccount = signers[2];
    delegator = signers[3];
    registeredCluster2 = signers[4];
    clientKey3 = addrs[5];
    delegator3 = signers[5];
    registeredCluster = signers[7];
    registeredCluster1 = signers[8];
    registeredCluster4 = signers[9];
    clientKey4 = addrs[12];
    delegator4 = signers[12];
    rewardDelegatorsOwner = signers[0];
    clientKey5 = addrs[15];
    registeredClusterRewardAddress = addrs[16];
    clientKey1 = addrs[17];
    delegator1 = signers[17];
    clientKey2 = addrs[18];
    delegator2 = signers[18];
    registeredClusterRewardAddress1 = addrs[19];
    receiverStaker = signers[20];
    receiverStakerAddress = addrs[20];
    receiverSigner = signers[10];
    receiverSigningKey = addrs[10];
    registeredClusterRewardAddress2 = addrs[21];
    registeredClusterRewardAddress3 = addrs[22];
    registeredClusterRewardAddress4 = addrs[23];
  });

  it("deploys with initialization disabled", async function () {
    const Pond = await ethers.getContractFactory("Pond");
    pondInstance = await upgrades.deployProxy(Pond, ["Marlin", "POND"], { kind: "uups" });

    const MPond = await ethers.getContractFactory("MPond");
    mpondInstance = await upgrades.deployProxy(MPond, { kind: "uups" });
    await mpondInstance.grantRole(await mpondInstance.WHITELIST_ROLE(), await mpondAccount.getAddress());
    await mpondInstance.transfer(await mpondAccount.getAddress(), BN.from(3000).e18());
    pondTokenId = ethers.utils.keccak256(pondInstance.address);
    mpondTokenId = ethers.utils.keccak256(mpondInstance.address);

    const StakeManager = await ethers.getContractFactory("StakeManager");
    stakeManagerInstance = await upgrades.deployProxy(StakeManager, { kind: "uups", initializer: false });

    const selectors = [COMMISSION_LOCK, SWITCH_NETWORK_LOCK, UNREGISTER_LOCK];
    const ClusterRegistry = await ethers.getContractFactory("ClusterRegistry");
    clusterRegistryInstance = await upgrades.deployProxy(ClusterRegistry, { kind: "uups", initializer: false });

    const RewardDelegators = await ethers.getContractFactory("RewardDelegators");
    rewardDelegatorsInstance = await RewardDelegators.deploy();

    const ClusterRewards = await ethers.getContractFactory("ClusterRewards");
    clusterRewardsInstance = await upgrades.deployProxy(ClusterRewards, { kind: "uups", initializer: false });

    await expect(
      rewardDelegatorsInstance.initialize(
        stakeManagerInstance.address,
        clusterRewardsInstance.address,
        clusterRegistryInstance.address,
        pondInstance.address,
        [pondTokenId, mpondTokenId],
        [stakingConfig.PondRewardFactor, stakingConfig.MPondRewardFactor],
        [stakingConfig.PondWeightForThreshold, stakingConfig.MPondWeightForThreshold],
      [stakingConfig.PondWeightForDelegation, stakingConfig.MPondWeightForDelegation]
      )
    ).to.be.reverted;
  });

  it("deploys as proxy and initializes", async function () {
    const RewardDelegators = await ethers.getContractFactory("RewardDelegators");
    rewardDelegatorsInstance = await upgrades.deployProxy(
      RewardDelegators,
      [
        stakeManagerInstance.address,
        clusterRewardsInstance.address,
        clusterRegistryInstance.address,
        pondInstance.address,
        [pondTokenId, mpondTokenId],
        [stakingConfig.PondRewardFactor, stakingConfig.MPondRewardFactor],
        [stakingConfig.PondWeightForThreshold, stakingConfig.MPondWeightForThreshold],
      [stakingConfig.PondWeightForDelegation, stakingConfig.MPondWeightForDelegation]
      ],
      { kind: "uups" }
    );
    const lockWaitTimes = [20, 21, 22];
    await clusterRegistryInstance.initialize(lockWaitTimes, rewardDelegatorsInstance.address);

    await stakeManagerInstance.initialize(
      [pondTokenId, mpondTokenId],
      [pondInstance.address, mpondInstance.address],
      [false, true],
      rewardDelegatorsInstance.address,
      5,
      stakingConfig.undelegationWaitTime,
    );

    const blockData = await ethers.provider.getBlock("latest");
    let ReceiverStaking = await ethers.getContractFactory("ReceiverStaking");
    receiverStaking = await upgrades.deployProxy(ReceiverStaking, {
      constructorArgs: [blockData.timestamp, 4 * 3600, pondInstance.address],
      kind: "uups",
      initializer: false,
    });

    await receiverStaking.initialize(addrs[0]);

    let ClusterSelector = await ethers.getContractFactory("ClusterSelector");
    clusterSelectorInstance = await upgrades.deployProxy(ClusterSelector, [
      addrs[0],
      rewardDelegatorsInstance.address,
      numberOfClustersToSelect,
      pondInstance.address,
      BigNumber.from(10).pow(20)
    ], {
      kind: "uups",
      constructorArgs: [await receiverStaking.START_TIME(), await receiverStaking.EPOCH_LENGTH()]
    });

    await mpondInstance.grantRole(await mpondInstance.WHITELIST_ROLE(), stakeManagerInstance.address);
    expect(await mpondInstance.hasRole(await mpondInstance.WHITELIST_ROLE(), stakeManagerInstance.address)).to.be.true;

    await clusterRewardsInstance.initialize(
      addrs[0],
      rewardDelegatorsInstance.address,
      receiverStaking.address,
      [ethers.utils.id("DOT"), ethers.utils.id("MATIC"), ethers.utils.id("ETH")],
      [100, 100, 100],
      [
        clusterSelectorInstance.address,
        "0x000000000000000000000000000000000000dEaD", // invalid cluster selector
        "0x000000000000000000000000000000000000dEaD", // invalid cluster selector
      ],
      stakingConfig.rewardPerEpoch
    );

    await pondInstance.transfer(clusterRewardsInstance.address, stakingConfig.rewardPerEpoch * 100);
    // initialize contract and check if all variables are correctly set(including admin)
    expect(await stakeManagerInstance.lockWaitTime(await stakeManagerInstance.UNDELEGATION_LOCK_SELECTOR())).to.equal(
      stakingConfig.undelegationWaitTime
    );
  });

  it("upgrades", async function () {
    const RewardDelegators = await ethers.getContractFactory("RewardDelegators");
    await upgrades.upgradeProxy(rewardDelegatorsInstance.address, RewardDelegators.connect(rewardDelegatorsOwner), {
      kind: "uups"
    });
  });

  it("does not upgrade without admin", async function () {
    const RewardDelegators = await ethers.getContractFactory("RewardDelegators");
    await expect(
      upgrades.upgradeProxy(rewardDelegatorsInstance.address, RewardDelegators.connect(signers[1]), {
        kind: "uups"
      })
    ).to.be.reverted;
  });

  it("update rewards", async () => {
    // Update rewards when there are no rewards pending for the cluster
    // update rewards when there are pending rewards for cluster and check if cluster is getting correct commission and also that accRewardPerShare is getting updated correctly
    // If weightedStake is 0, then check that no rewards are distributed
    // If rewards exist and then weightedStake becomes 0, then rewards still have to be distributed

    const clusterBeforeReward = await clusterRewardsInstance.clusterRewards(await registeredCluster.getAddress());
    expect(Number(clusterBeforeReward)).to.equal(0);

    await rewardDelegatorsInstance.connect(rewardDelegatorsOwner)._updateRewards(await registeredCluster.getAddress());
    const clusterAfterReward = await clusterRewardsInstance.clusterRewards(await registeredCluster.getAddress());
    expect(Number(clusterAfterReward)).to.equal(0);

    // Check For Correct Update Case
    const commission = 5;

    await registerCluster(
      commission,
      clusterRegistryInstance,
      registeredCluster,
      registeredClusterRewardAddress,
      ethers.utils.id("DOT"),
      clientKey1
    );
    await registerCluster(
      commission,
      clusterRegistryInstance,
      registeredCluster1,
      registeredClusterRewardAddress1,
      ethers.utils.id("DOT"),
      clientKey2
    );
    await registerCluster(
      commission,
      clusterRegistryInstance,
      registeredCluster2,
      registeredClusterRewardAddress2,
      ethers.utils.id("DOT"),
      clientKey3
    );
    await registerCluster(
      commission,
      clusterRegistryInstance,
      registeredCluster3,
      registeredClusterRewardAddress3,
      ethers.utils.id("DOT"),
      clientKey4
    );
    await registerCluster(
      commission,
      clusterRegistryInstance,
      registeredCluster4,
      registeredClusterRewardAddress4,
      ethers.utils.id("DOT"),
      clientKey5
    );

    await delegate(delegator, [await registeredCluster.getAddress()], [BigNumber.from(10).pow(18).toString()], [2000000]);
    await delegate(delegator, [await registeredCluster1.getAddress()], [BigNumber.from(10).pow(18).toString()], [2000000]);
    await delegate(delegator, [await registeredCluster2.getAddress()], [BigNumber.from(10).pow(18).toString()], [2000000]);
    await delegate(delegator, [await registeredCluster3.getAddress()], [BigNumber.from(10).pow(18).toString()], [2000000]);
    await delegate(delegator, [await registeredCluster4.getAddress()], [BigNumber.from(10).pow(18).toString()], [2000000]);

    expect(
      await rewardDelegatorsInstance.getDelegation(await registeredCluster.getAddress(), await delegator.getAddress(), pondTokenId)
    ).to.equal(2000000);
    expect(
      await rewardDelegatorsInstance.getDelegation(await registeredCluster.getAddress(), await delegator.getAddress(), mpondTokenId)
    ).to.equal(BigNumber.from(10).pow(18).toString());

    await skipBlocks(10); // skip blocks to ensure feedData has enough time diff between them.

    let pondToUse = BigNumber.from(10).pow(18).mul(1000000).toString(); // 1 million pond

    await pondInstance.transfer(receiverStakerAddress, pondToUse);
    await pondInstance.connect(receiverStaker).approve(receiverStaking.address, pondToUse);
    await receiverStaking.connect(receiverStaker).setSigner(receiverSigningKey);
    await receiverStaking.connect(receiverStaker)["deposit(uint256)"](pondToUse); // 1 million pond

<<<<<<< HEAD
    let epoch = (await mineTillGivenClusterIsSelected(receiverStaking, clusterSelectorInstance, registeredCluster)).toString();
=======
    let [ epoch, clusters ] = (await mineTillGivenClusterIsSelected(receiverStaking, epochSelectorInstance, registeredCluster));

    const tickets: BigNumber[] = [];
    for(let i=0; i < clusters.length; i++) {
      let value = BigNumber.from(0);
      if(clusters[i] == (await registeredCluster.getAddress()).toLowerCase()) value = BigNumber.from(10).pow(18);
      tickets.push(value);
    }
>>>>>>> e1e9a809

    await ethers.provider.send("evm_increaseTime", [4 * 60 * 61]);
    await ethers.provider.send("evm_mine", []);

    await clusterRewardsInstance
      .connect(receiverSigner)
      ["issueTickets(bytes32,uint256,uint256[])"](
        ethers.utils.id("DOT"),
        epoch,
        tickets
      );

    const clusterUpdatedReward = await clusterRewardsInstance.clusterRewards(await registeredCluster.getAddress());
    expect(Number(clusterUpdatedReward)).equal(3333);

    const rewardAddrOldBalance = await pondInstance.balanceOf(registeredClusterRewardAddress);
    expect(Number(rewardAddrOldBalance)).to.equal(0);

    const accPondRewardPerShareBefore = await rewardDelegatorsInstance.getAccRewardPerShare(
      await registeredCluster.getAddress(),
      pondTokenId
    );
    const accMPondRewardPerShareBefore = await rewardDelegatorsInstance.getAccRewardPerShare(
      await registeredCluster.getAddress(),
      mpondTokenId
    );
    expect(Number(accPondRewardPerShareBefore)).to.equal(0);
    expect(Number(accMPondRewardPerShareBefore)).to.equal(0);

    const rewardDelegatorsBal = await pondInstance.balanceOf(rewardDelegatorsInstance.address);

    // transfer POND for rewards
    await pondInstance.transfer(rewardDelegatorsInstance.address, stakingConfig.rewardPerEpoch * 100);
    await rewardDelegatorsInstance.connect(rewardDelegatorsOwner)._updateRewards(await registeredCluster.getAddress());

    // Checking Cluster Reward
    const cluster1UpdatedRewardNew = await clusterRewardsInstance.clusterRewards(await registeredCluster.getAddress());
    expect(Number(cluster1UpdatedRewardNew)).to.equal(1);

    // Checking Cluster Commission
    const rewardAddrNewBalance = await pondInstance.balanceOf(registeredClusterRewardAddress);
    expect(rewardAddrOldBalance).to.not.equal(rewardAddrNewBalance);

    // the actual rewardAddrNewBalance is 166.65 but due to solidity uint, it'll be 166
    expect(Number(rewardAddrNewBalance)).to.equal(Math.floor((Number(clusterUpdatedReward) / 100) * commission));

    // Checking cluster Acc Reward
    const accPondRewardPerShareAfter = await rewardDelegatorsInstance.getAccRewardPerShare(
      await registeredCluster.getAddress(),
      pondTokenId
    );
    const accMPondRewardPerShareAfter = await rewardDelegatorsInstance.getAccRewardPerShare(
      await registeredCluster.getAddress(),
      mpondTokenId
    );
    expect(String(accPondRewardPerShareAfter)).to.equal("791500000000000000000000000");
    expect(String(accMPondRewardPerShareAfter)).equal("1583000000000000");
  });

  it("delegate to cluster", async () => {
    // delegate to an  invalid cluster
    // await clusterRegistryInstance
    //   .connect(registeredCluster1)
    //   .register(ethers.utils.id("DOT"), 0, registeredClusterRewardAddress1, clientKey2);
    // await clusterRegistryInstance
    //   .connect(registeredCluster2)
    //   .register(ethers.utils.id("DOT"), 0, registeredClusterRewardAddress1, clientKey3);

    // 2 users delegate tokens to a cluster - one twice the other
    await delegate(delegator1, [await registeredCluster1.getAddress(), await registeredCluster2.getAddress()], [0, 4], [2000000, 0]);
    await delegate(delegator2, [await registeredCluster1.getAddress(), await registeredCluster2.getAddress()], [10, 0], [0, 2000000]);
    let accPondRewardPerShareBefore = await rewardDelegatorsInstance.getAccRewardPerShare(
      await registeredCluster1.getAddress(),
      pondTokenId
    );
    let accMPondRewardPerShareBefore = await rewardDelegatorsInstance.getAccRewardPerShare(
      await registeredCluster1.getAddress(),
      mpondTokenId
    );
    // data is fed to the oracle
    // await skipBlocks(10); // skip blocks to ensure feedData has enough time diff between them.
    // wait for 1 day
    let pondToUse = BigNumber.from(10).pow(18).mul(1000000).toString(); // 1 million pond

    await pondInstance.transfer(receiverStakerAddress, pondToUse);
    await pondInstance.connect(receiverStaker).approve(receiverStaking.address, pondToUse);
    await receiverStaking.connect(receiverStaker)["deposit(uint256)"](pondToUse); // 1 million pond

<<<<<<< HEAD
    let epoch = (await mineTillGivenClusterIsSelected(receiverStaking, clusterSelectorInstance, registeredCluster1)).toString();
=======
    let [epoch, clusters] = (await mineTillGivenClusterIsSelected(receiverStaking, epochSelectorInstance, registeredCluster1)).toString();
>>>>>>> e1e9a809

    const tickets: BigNumber[] = [];
    for(let i=0; i < clusters.length; i++) {
      let value = BigNumber.from(0);
      if(clusters[i] == (await registeredCluster1.getAddress()).toLowerCase()) value = BigNumber.from(10).pow(18);
      tickets.push(value);
    }

    await clusterRewardsInstance
      .connect(receiverSigner)
      ["issueTickets(bytes32,uint256,uint256[])"](
        ethers.utils.id("DOT"),
        epoch,
        tickets
      );

    await ethers.provider.send("evm_increaseTime", [24 * 60 * 60]);
    await ethers.provider.send("evm_mine", []);
    const cluster1Reward = await clusterRewardsInstance.clusterRewards(await registeredCluster1.getAddress());
    const cluster2Reward = await clusterRewardsInstance.clusterRewards(await registeredCluster2.getAddress());

    // expect(cluster1Reward).to.equal(Math.round((((10 + 2) / (10 + 2 + 4 + 2)) * stakingConfig.rewardPerEpoch) / 3));
    // expect(cluster2Reward).to.equal(Math.round((((4 + 2) / (10 + 2 + 4 + 2)) * stakingConfig.rewardPerEpoch) / 3));

    // issue tickets have no link with total delegations to cluster, hence skipping it.
    expect(cluster1Reward).to.eq(cluster2Reward);

    // do some delegations for both users to the cluster
    // rewards for one user is withdraw - this reward should be as per the time of oracle feed
    let PondBalance1Before = await pondInstance.balanceOf(await delegator1.getAddress());
    await delegate(delegator1, [await registeredCluster1.getAddress(), await registeredCluster2.getAddress()], [0, 4], [2000000, 0]);
    let PondBalance1After = await pondInstance.balanceOf(await delegator1.getAddress());
    let accPondRewardPerShare = await rewardDelegatorsInstance.getAccRewardPerShare(await registeredCluster1.getAddress(), pondTokenId);
    let accMPondRewardPerShare = await rewardDelegatorsInstance.getAccRewardPerShare(await registeredCluster1.getAddress(), mpondTokenId);
    // substract 1 from the delegator rewards according to contract changes?
    // expect(PondBalance1After.sub(PondBalance1Before)).to.equal(Math.round(stakingConfig.rewardPerEpoch * 1 / 3 * (2.0 / 3 * 1 / 2 + 1.0 / 3 * 1 / 2) - 1)); // TODO
    // feed data again to the oracle
    // await feedData([registeredCluster, registeredCluster1, registeredCluster2, registeredCluster3, registeredCluster4]);
    // // do some delegations for both users to the cluster
    // let PondBalance2Before = await PONDInstance.balanceOf(delegator2);
    // await delegate(delegator2, [registeredCluster1, registeredCluster2], [0, 4], [2000000, 0]);PondBalance1Before
    // let PondBalance2After = await PONDInstance.balanceOf(delegator2);
    // console.log(PondBalance2After.sub(PondBalance2Before).toString(), stakingConfig.rewardPerEpoch*((2.0/3*9/10*5/6+1.0/3*19/20*1/3)+(7.0/12*9/10*5/7+5.0/12*19/20*1/5)));
    // assert(PondBalance2After.sub(PondBalance2Before).toString() == parseInt(stakingConfig.rewardPerEpoch*((2.0/3*9/10*5/6+1.0/3*19/20*1/3)+(7.0/12*9/10*5/7+5.0/12*19/20*1/5))));
  });

  it("withdraw reward", async () => {
    const commission = 5;
    // await clusterRegistryInstance
    //   .connect(registeredCluster3)
    //   .register(ethers.utils.id("DOT"), commission, registeredClusterRewardAddress1, clientKey4);

    await delegate(delegator3, [await registeredCluster3.getAddress()], [4], [1000000]);
    // await skipBlocks(10); // skip blocks to ensure feedData has enough time diff between them.
    // wait 1 day

    let pondToUse = BigNumber.from(10).pow(18).mul(1000000).toString(); // 1 million pond

    await pondInstance.transfer(receiverStakerAddress, pondToUse);
    await pondInstance.connect(receiverStaker).approve(receiverStaking.address, pondToUse);
    await receiverStaking.connect(receiverStaker)["deposit(uint256)"](pondToUse); // 1 million pond

    let [epoch, clusters] = (await mineTillGivenClusterIsSelected(receiverStaking, epochSelectorInstance, registeredCluster3));

    const tickets: BigNumber[] = [];
    for(let i=0; i < clusters.length; i++) {
      let value = BigNumber.from(0);
      if(clusters[i] == (await registeredCluster3.getAddress()).toLowerCase()) value = BigNumber.from(10).pow(18);
      tickets.push(value);
    }

<<<<<<< HEAD
    let epoch = (await mineTillGivenClusterIsSelected(receiverStaking, clusterSelectorInstance, registeredCluster3)).toString();
=======
    console.log({tickets})
>>>>>>> e1e9a809

    await clusterRewardsInstance
      .connect(receiverSigner)
      ["issueTickets(bytes32,uint256,uint256[])"](
        ethers.utils.id("DOT"),
        epoch,
        tickets
      );

    await ethers.provider.send("evm_increaseTime", [24 * 60 * 60]);
    await ethers.provider.send("evm_mine", []);
    const clusterReward = await clusterRewardsInstance.clusterRewards(await registeredCluster3.getAddress());
    console.log("clusterReward", clusterReward.toString())
    const clusterCommission = Math.ceil((Number(clusterReward) / 100) * commission);

    const delegatorOldBalance = await pondInstance.balanceOf(await delegator3.getAddress());
    expect(Number(delegatorOldBalance)).to.equal(0);
    await rewardDelegatorsInstance
      .connect(delegator3)
      ["withdrawRewards(address,address[])"](await delegator3.getAddress(), [await registeredCluster3.getAddress()]);
    const delegatorNewBalance = await pondInstance.balanceOf(await delegator3.getAddress());
    expect(Number(delegatorNewBalance)).to.equal(527);
  });

  it.skip("reinitialize contract then delegate and withdraw rewards for single token", async () => {
    // deploy pond and mpond tokens
    const Pond = await ethers.getContractFactory("Pond");
    pondInstance = await upgrades.deployProxy(Pond, ["Marlin", "POND"], { kind: "uups" });

    const MPond = await ethers.getContractFactory("MPond");
    mpondInstance = await upgrades.deployProxy(MPond, { kind: "uups" });
    await mpondInstance.grantRole(await mpondInstance.WHITELIST_ROLE(), await mpondAccount.getAddress());
    await mpondInstance.transfer(await mpondAccount.getAddress(), BN.from(3000).e18());
    pondTokenId = ethers.utils.keccak256(pondInstance.address);
    mpondTokenId = ethers.utils.keccak256(mpondInstance.address);

    // deploy a test erc20 token

    testTokenInstance = await upgrades.deployProxy(Pond, ["TestToken", "TEST"], { kind: "uups" });
    const testTokenId = ethers.utils.keccak256(testTokenInstance.address);

    const StakeManager = await ethers.getContractFactory("StakeManager");
    stakeManagerInstance = await upgrades.deployProxy(StakeManager, { kind: "uups", initializer: false });

    const selectors = [COMMISSION_LOCK, SWITCH_NETWORK_LOCK, UNREGISTER_LOCK];
    const lockWaitTimes = [20, 21, 22];
    const ClusterRegistry = await ethers.getContractFactory("ClusterRegistry");
    clusterRegistryInstance = await upgrades.deployProxy(ClusterRegistry, { kind: "uups", initializer: false });

    const ClusterRewards = await ethers.getContractFactory("ClusterRewards");
    clusterRewardsInstance = await upgrades.deployProxy(ClusterRewards, { kind: "uups", initializer: false });

    const RewardDelegators = await ethers.getContractFactory("RewardDelegators");
    rewardDelegatorsInstance = await upgrades.deployProxy(
      RewardDelegators,
      [
        stakeManagerInstance.address,
        clusterRewardsInstance.address,
        clusterRegistryInstance.address,
        pondInstance.address,
        [testTokenId],
        [100],
        [1]
      ],
      { kind: "uups" }
    );

    await clusterRegistryInstance.initialize(lockWaitTimes, rewardDelegatorsInstance.address);

    const blockData = await ethers.provider.getBlock("latest");
    let ClusterSelector = await ethers.getContractFactory("ClusterSelector");
    clusterSelectorInstance = await upgrades.deployProxy(ClusterSelector, [
      addrs[0],
      rewardDelegatorsInstance.address,
      numberOfClustersToSelect,
      pondInstance.address,
      BigNumber.from(10).pow(20)
    ], {
      kind: "uups",
      constructorArgs: [blockData.timestamp]
    });

    await rewardDelegatorsInstance.connect(signers[0]).updateClusterSelector(clusterSelectorInstance.address);

    await stakeManagerInstance.initialize(
      [testTokenId],
      [testTokenInstance.address],
      [false, true],
      rewardDelegatorsInstance.address,
      5,
      stakingConfig.undelegationWaitTime
    );

    let ReceiverStaking = await ethers.getContractFactory("ReceiverStaking");
    let receiverStaking = await upgrades.deployProxy(ReceiverStaking, {
      constructorArgs: [blockData.timestamp, 4 * 3600, pondInstance.address],
      kind: "uups",
      initializer: false,
    });

    await receiverStaking.initialize(addrs[0]);

    await clusterRewardsInstance.initialize(
      addrs[0],
      rewardDelegatorsInstance.address,
      receiverStaking.address,
      clusterSelectorInstance.address,
      [ethers.utils.id("testing")],
      [100],
      stakingConfig.rewardPerEpoch
    );

    await mpondInstance.grantRole(await mpondInstance.WHITELIST_ROLE(), stakeManagerInstance.address);
    expect(await mpondInstance.hasRole(await mpondInstance.WHITELIST_ROLE(), stakeManagerInstance.address)).to.be.true;

    await pondInstance.transfer(clusterRewardsInstance.address, stakingConfig.rewardPerEpoch * 100);

    // register cluster
    await clusterRegistryInstance
      .connect(registeredCluster4)
      .register(ethers.utils.id("DOT"), 10, registeredClusterRewardAddress1, clientKey5);

    await registerCluster(
      10,
      clusterRegistryInstance,
      registeredCluster,
      registeredClusterRewardAddress,
      ethers.utils.id("DOT"),
      clientKey1
    );
    await registerCluster(
      10,
      clusterRegistryInstance,
      registeredCluster2,
      registeredClusterRewardAddress2,
      ethers.utils.id("DOT"),
      clientKey2
    );
    await registerCluster(
      10,
      clusterRegistryInstance,
      registeredCluster3,
      registeredClusterRewardAddress3,
      ethers.utils.id("DOT"),
      clientKey3
    );
    await registerCluster(
      10,
      clusterRegistryInstance,
      registeredCluster1,
      registeredClusterRewardAddress1,
      ethers.utils.id("DOT"),
      clientKey4
    );

    const delegator1BeforeBalance = await pondInstance.balanceOf(await delegator1.getAddress());

    // delegate to the cluster
    await delegateToken(delegator1, [await registeredCluster4.getAddress()], [BigNumber.from(10).pow(18)], testTokenInstance);
    await delegateToken(delegator2, [await registeredCluster4.getAddress()], [BigNumber.from(10).pow(18).mul(2)], testTokenInstance);

    await delegateToken(delegator1, [await registeredCluster3.getAddress()], [BigNumber.from(10).pow(18)], testTokenInstance);
    await delegateToken(delegator2, [await registeredCluster3.getAddress()], [BigNumber.from(10).pow(18).mul(2)], testTokenInstance);

    await delegateToken(delegator1, [await registeredCluster2.getAddress()], [BigNumber.from(10).pow(18)], testTokenInstance);
    await delegateToken(delegator2, [await registeredCluster2.getAddress()], [BigNumber.from(10).pow(18).mul(2)], testTokenInstance);

    await delegateToken(delegator1, [await registeredCluster1.getAddress()], [BigNumber.from(10).pow(18)], testTokenInstance);
    await delegateToken(delegator2, [await registeredCluster1.getAddress()], [BigNumber.from(10).pow(18).mul(2)], testTokenInstance);

    await delegateToken(delegator1, [await registeredCluster.getAddress()], [BigNumber.from(10).pow(18)], testTokenInstance);
    await delegateToken(delegator2, [await registeredCluster.getAddress()], [BigNumber.from(10).pow(18).mul(2)], testTokenInstance);
    await skipBlocks(10);

    // cluster reward

    let pondToUse = BigNumber.from(10).pow(18).mul(1000000).toString(); // 1 million pond

    await pondInstance.transfer(receiverStakerAddress, pondToUse);
    await pondInstance.connect(receiverStaker).approve(receiverStaking.address, pondToUse);
    await receiverStaking.connect(receiverStaker)["deposit(uint256)"](pondToUse); // 1 million pond

    let [epoch, clusters] = (await mineTillGivenClusterIsSelected(receiverStaking, epochSelectorInstance, registeredCluster4));

<<<<<<< HEAD
    let epoch = (await mineTillGivenClusterIsSelected(receiverStaking, clusterSelectorInstance, registeredCluster4)).toString();
=======
    const tickets: BigNumber[] = [];
    for(let i=0; i < clusters.length; i++) {
      let value = BigNumber.from(0);
      if(clusters[i] == (await registeredCluster.getAddress()).toLowerCase()) value = BigNumber.from(10).pow(18);
      tickets.push(value);
    }
>>>>>>> e1e9a809

    await clusterRewardsInstance
      .connect(receiverSigner)
      ["issueTickets(bytes32,uint256,uint256[])"](
        ethers.utils.id("DOT"),
        epoch,
        tickets
      );

    await ethers.provider.send("evm_increaseTime", [24 * 60 * 60]);
    await ethers.provider.send("evm_mine", []);

    const cluster4Reward = await clusterRewardsInstance.clusterRewards(await registeredCluster4.getAddress());
    expect(cluster4Reward).to.equal(10000);

    // transfer POND for rewards
    await pondInstance.transfer(rewardDelegatorsInstance.address, stakingConfig.rewardPerEpoch * 100);
    await rewardDelegatorsInstance
      .connect(delegator1)
      ["withdrawRewards(address,address)"](await delegator1.getAddress(), await registeredCluster4.getAddress());

    // delegator reward
    const delegator1AfterBalance = await pondInstance.balanceOf(await delegator1.getAddress());
    expect(await delegator1AfterBalance).to.equal(3000);
  });

  it("Add, remove and update reward Factor", async () => {
    const testTokenId = ethers.utils.id("testTokenId");
    // only owner can add the reward factor
    await expect(rewardDelegatorsInstance.connect(signers[1]).addRewardFactor(testTokenId, 10)).to.be.reverted;
    const addRewardTx = await (await rewardDelegatorsInstance.connect(rewardDelegatorsOwner).addRewardFactor(testTokenId, 10)).wait();
    expect(addRewardTx.events[0].event).to.equal("AddReward");

    // only owner can update the reward factor
    await expect(rewardDelegatorsInstance.connect(signers[1]).updateRewardFactor(testTokenId, 100)).to.be.reverted;
    const updateRewardTx = await (
      await rewardDelegatorsInstance.connect(rewardDelegatorsOwner).updateRewardFactor(testTokenId, 100)
    ).wait();
    expect(updateRewardTx.events[0].event).to.equal("RewardsUpdated");

    // only owner can remove the reward factor
    await expect(rewardDelegatorsInstance.connect(signers[1]).removeRewardFactor(testTokenId)).to.be.reverted;
    const removeRewardTx = await (await rewardDelegatorsInstance.connect(rewardDelegatorsOwner).removeRewardFactor(testTokenId)).wait();
    expect(removeRewardTx.events[0].event).to.equal("RemoveReward");
  });

  it("update stake address", async () => {
    const StakeManager = await ethers.getContractFactory("StakeManager");
    const tempStakeManagerInstance = await upgrades.deployProxy(StakeManager, { kind: "uups", initializer: false });

    await expect(rewardDelegatorsInstance.connect(signers[1]).updateStakeAddress(tempStakeManagerInstance.address)).to.be.reverted;
    let tx = await (
      await rewardDelegatorsInstance.connect(rewardDelegatorsOwner).updateStakeAddress(tempStakeManagerInstance.address)
    ).wait();
    expect(tx.events[0].event).to.equal("StakeAddressUpdated");

    //change back to original
    await rewardDelegatorsInstance.connect(rewardDelegatorsOwner).updateStakeAddress(stakeManagerInstance.address);
  });

  it("update clusterReward address", async () => {
    const ClusterRewards = await ethers.getContractFactory("ClusterRewards");
    const tempCLusterRewardInstance = await upgrades.deployProxy(ClusterRewards, { kind: "uups", initializer: false });

    await expect(rewardDelegatorsInstance.connect(signers[1]).updateClusterRewards(tempCLusterRewardInstance.address)).to.be.reverted;
    let tx = await (
      await rewardDelegatorsInstance.connect(rewardDelegatorsOwner).updateClusterRewards(tempCLusterRewardInstance.address)
    ).wait();
    expect(tx.events[0].event).to.equal("ClusterRewardsAddressUpdated");

    //change back to original
    await rewardDelegatorsInstance.connect(rewardDelegatorsOwner).updateClusterRewards(clusterRewardsInstance.address);
  });

  it("update clusterRegistry address", async () => {
    const ClusterRegistry = await ethers.getContractFactory("ClusterRegistry");
    const tempCLusterRegistryInstance = await upgrades.deployProxy(ClusterRegistry, { kind: "uups", initializer: false });

    await expect(rewardDelegatorsInstance.connect(signers[1]).updateClusterRegistry(tempCLusterRegistryInstance.address)).to.be.reverted;
    let tx = await (
      await rewardDelegatorsInstance.connect(rewardDelegatorsOwner).updateClusterRegistry(tempCLusterRegistryInstance.address)
    ).wait();
    expect(tx.events[0].event).to.equal("ClusterRegistryUpdated");

    //change back to original
    await rewardDelegatorsInstance.connect(rewardDelegatorsOwner).updateClusterRegistry(clusterRegistryInstance.address);
  });

  it("update POND address", async () => {
    const Pond = await ethers.getContractFactory("Pond");
    const tempPondInstance = await upgrades.deployProxy(Pond, { kind: "uups", initializer: false });

    await expect(rewardDelegatorsInstance.connect(signers[1]).updatePONDAddress(tempPondInstance.address)).to.be.reverted;
    let tx = await (await rewardDelegatorsInstance.connect(rewardDelegatorsOwner).updatePONDAddress(tempPondInstance.address)).wait();
    expect(tx.events[0].event).to.equal("PONDAddressUpdated");

    //change back to original
    await rewardDelegatorsInstance.connect(rewardDelegatorsOwner).updatePONDAddress(pondInstance.address);
  });

  async function getTokensAndApprove(user: Signer, tokens: any, spender: string) {
    if (tokens.pond > 0) {
      await pondInstance.transfer(await user.getAddress(), tokens.pond);
      await pondInstance.connect(user).approve(spender, tokens.pond);
    }

    if (tokens.mpond > 0) {
      await mpondInstance.connect(mpondAccount).transfer(await user.getAddress(), tokens.mpond);
      await mpondInstance.connect(user).approve(spender, tokens.mpond);
    }
  }
  async function delegate(delegator: Signer, clusters: string[], mpondAmounts: any[], pondAmounts: any[]) {
    let totalPond = 0;
    let totalMPond = 0;
    for (let i = 0; i < pondAmounts.length; i++) {
      totalPond += pondAmounts[i];
      totalMPond += mpondAmounts[i];
    }
    await getTokensAndApprove(delegator, { pond: totalPond, mpond: totalMPond }, stakeManagerInstance.address);

    for (let i = 0; i < clusters.length; i++) {
      const tokens = [];
      const amounts = [];
      if (mpondAmounts[i] > 0) {
        tokens.push(mpondTokenId);
        amounts.push(mpondAmounts[i]);
      }
      if (pondAmounts[i] > 0) {
        tokens.push(pondTokenId);
        amounts.push(pondAmounts[i]);
      }
      await stakeManagerInstance.connect(delegator).createStashAndDelegate(tokens, amounts, clusters[i]);
    }
  }

  async function skipBlocks(blocks: Number) {
    for (let i = 0; i < blocks; i++) {
      await pondInstance.transfer(addrs[0], 0);
    }
  }

  async function delegateToken(delegator: Signer, clusters: string[], tokenAmounts: any[], tokenInstance: Contract) {
    let totalToken = 0;
    for (let i = 0; i < tokenAmounts.length; i++) {
      totalToken += tokenAmounts[i];
    }

    if (totalToken > 0) {
      await tokenInstance.transfer(await delegator.getAddress(), totalToken);
      await tokenInstance.connect(delegator).approve(stakeManagerInstance.address, totalToken);
    }

    let testTokenId = ethers.utils.keccak256(tokenInstance.address);
    for (let i = 0; i < clusters.length; i++) {
      const tokens = [];
      const amounts = [];
      if (tokenAmounts[i] > 0) {
        tokens.push(testTokenId);
        amounts.push(tokenAmounts[i]);
      }
      await stakeManagerInstance.connect(delegator).createStashAndDelegate(tokens, amounts, clusters[i]);
    }
  }

  async function mineTillGivenClusterIsSelected(
    receiverStaking: Contract,
    clusterSelector: Contract,
    registeredCluster: Signer
<<<<<<< HEAD
  ): Promise<number | string> {
    let currentEpoch = (await clusterSelector.getCurrentEpoch()).toString();
=======
  ): Promise<[ currentEpoch: string, clusters: string[] ]> {
    let currentEpoch = (await epochSelecotor.getCurrentEpoch()).toString();
>>>>>>> e1e9a809

    for (;;) {
      let clusters = (await clusterSelector.getClusters(currentEpoch)) as string[];
      console.log({ clusters, currentEpoch });
      clusters = clusters.map((a) => a.toLowerCase());

      let registeredClusterAddress = (await registeredCluster.getAddress()).toLowerCase();

      if (clusters.includes(registeredClusterAddress)) {
        console.log({ clusters, registeredClusterAddress });
        return [currentEpoch, clusters];
      } else {
        await ethers.provider.send("evm_increaseTime", [4 * 60 * 61]);
        await ethers.provider.send("evm_mine", []);

        await clusterSelector.connect(registeredCluster).selectClusters();
        currentEpoch = BigNumber.from(currentEpoch.toString()).add(1).toString();
      }
    }
  }

  async function registerCluster(
    commission: number,
    clusterRegistryInstance: Contract,
    registeredCluster: Signer,
    registeredClusterRewardAddress: string,
    networkId: string,
    clientKey1: string
  ) {
    await clusterRegistryInstance.connect(registeredCluster).register(networkId, commission, registeredClusterRewardAddress, clientKey1);
  }
});<|MERGE_RESOLUTION|>--- conflicted
+++ resolved
@@ -643,10 +643,7 @@
     await receiverStaking.connect(receiverStaker).setSigner(receiverSigningKey);
     await receiverStaking.connect(receiverStaker)["deposit(uint256)"](pondToUse); // 1 million pond
 
-<<<<<<< HEAD
-    let epoch = (await mineTillGivenClusterIsSelected(receiverStaking, clusterSelectorInstance, registeredCluster)).toString();
-=======
-    let [ epoch, clusters ] = (await mineTillGivenClusterIsSelected(receiverStaking, epochSelectorInstance, registeredCluster));
+    let [ epoch, clusters ] = (await mineTillGivenClusterIsSelected(receiverStaking, clusterSelectorInstance, registeredCluster));
 
     const tickets: BigNumber[] = [];
     for(let i=0; i < clusters.length; i++) {
@@ -654,7 +651,6 @@
       if(clusters[i] == (await registeredCluster.getAddress()).toLowerCase()) value = BigNumber.from(10).pow(18);
       tickets.push(value);
     }
->>>>>>> e1e9a809
 
     await ethers.provider.send("evm_increaseTime", [4 * 60 * 61]);
     await ethers.provider.send("evm_mine", []);
@@ -743,11 +739,7 @@
     await pondInstance.connect(receiverStaker).approve(receiverStaking.address, pondToUse);
     await receiverStaking.connect(receiverStaker)["deposit(uint256)"](pondToUse); // 1 million pond
 
-<<<<<<< HEAD
-    let epoch = (await mineTillGivenClusterIsSelected(receiverStaking, clusterSelectorInstance, registeredCluster1)).toString();
-=======
-    let [epoch, clusters] = (await mineTillGivenClusterIsSelected(receiverStaking, epochSelectorInstance, registeredCluster1)).toString();
->>>>>>> e1e9a809
+    let [epoch, clusters] = (await mineTillGivenClusterIsSelected(receiverStaking, clusterSelectorInstance, registeredCluster1)).toString();
 
     const tickets: BigNumber[] = [];
     for(let i=0; i < clusters.length; i++) {
@@ -810,7 +802,7 @@
     await pondInstance.connect(receiverStaker).approve(receiverStaking.address, pondToUse);
     await receiverStaking.connect(receiverStaker)["deposit(uint256)"](pondToUse); // 1 million pond
 
-    let [epoch, clusters] = (await mineTillGivenClusterIsSelected(receiverStaking, epochSelectorInstance, registeredCluster3));
+    let [epoch, clusters] = (await mineTillGivenClusterIsSelected(receiverStaking, clusterSelectorInstance, registeredCluster3));
 
     const tickets: BigNumber[] = [];
     for(let i=0; i < clusters.length; i++) {
@@ -819,11 +811,7 @@
       tickets.push(value);
     }
 
-<<<<<<< HEAD
-    let epoch = (await mineTillGivenClusterIsSelected(receiverStaking, clusterSelectorInstance, registeredCluster3)).toString();
-=======
     console.log({tickets})
->>>>>>> e1e9a809
 
     await clusterRewardsInstance
       .connect(receiverSigner)
@@ -1006,18 +994,14 @@
     await pondInstance.connect(receiverStaker).approve(receiverStaking.address, pondToUse);
     await receiverStaking.connect(receiverStaker)["deposit(uint256)"](pondToUse); // 1 million pond
 
-    let [epoch, clusters] = (await mineTillGivenClusterIsSelected(receiverStaking, epochSelectorInstance, registeredCluster4));
-
-<<<<<<< HEAD
-    let epoch = (await mineTillGivenClusterIsSelected(receiverStaking, clusterSelectorInstance, registeredCluster4)).toString();
-=======
+    let [epoch, clusters] = (await mineTillGivenClusterIsSelected(receiverStaking, clusterSelectorInstance, registeredCluster4));
+
     const tickets: BigNumber[] = [];
     for(let i=0; i < clusters.length; i++) {
       let value = BigNumber.from(0);
       if(clusters[i] == (await registeredCluster.getAddress()).toLowerCase()) value = BigNumber.from(10).pow(18);
       tickets.push(value);
     }
->>>>>>> e1e9a809
 
     await clusterRewardsInstance
       .connect(receiverSigner)
@@ -1186,13 +1170,8 @@
     receiverStaking: Contract,
     clusterSelector: Contract,
     registeredCluster: Signer
-<<<<<<< HEAD
-  ): Promise<number | string> {
+  ): Promise<[ currentEpoch: string, clusters: string[] ]> {
     let currentEpoch = (await clusterSelector.getCurrentEpoch()).toString();
-=======
-  ): Promise<[ currentEpoch: string, clusters: string[] ]> {
-    let currentEpoch = (await epochSelecotor.getCurrentEpoch()).toString();
->>>>>>> e1e9a809
 
     for (;;) {
       let clusters = (await clusterSelector.getClusters(currentEpoch)) as string[];
