const PONDToken = artifacts.require("TokenLogic.sol");
const PONDProxy = artifacts.require("TokenProxy.sol");

const MPONDToken = artifacts.require("MPondLogic.sol");
const MPONDProxy = artifacts.require("MPondProxy.sol");

const Stake = artifacts.require("StakeManager.sol");
const StakeProxy = artifacts.require("StakeManagerProxy.sol");

const RewardDelegators = artifacts.require("RewardDelegators.sol");
const RewardDelegatorsProxy = artifacts.require("RewardDelegatorsProxy.sol");

const ClusterRegistry = artifacts.require("ClusterRegistry.sol");
const ClusterRegistryProxy = artifacts.require("ClusterRegistryProxy.sol");

const PerfOracle = artifacts.require("ClusterRewards.sol");
const PerfOracleProxy = artifacts.require("ClusterRewardsProxy.sol");

const { BigNumber } = require("ethers/utils");
const appConfig = require("../app-config");
const truffleAssert = require("truffle-assertions");
const { advanceBlock } = require("./utils");

const AddressZero = "0x0000000000000000000000000000000000000000";

contract("Stake contract", async function(accounts) {

    let PONDInstance;
    let MPONDInstance;
    let stakeContract;
    let clusterRegistry;
    let perfOracle;
    let rewardDelegators;
    const bridge = accounts[2];
    const admin = accounts[1];
    const proxyAdmin = accounts[1];
    const dropBridgeAddress = accounts[11];
    const oracleOwner = accounts[10];
    const rewardDelegatorsAdmin = accounts[2];
    const MPONDAccount = accounts[3];
    const registeredCluster = accounts[4];
    const registeredClusterClientKey = accounts[26];
    const registeredClusterRewardAddress = accounts[7];
    const unregisteredCluster = accounts[5];
    const unregisteredClusterRewardAddress = accounts[8];
    const unregisteredClusterClientKey = accounts[27];
    const deregisteredCluster = accounts[6];
    const deregisteredClusterRewardAddress = accounts[9];
    const deregisteredClusterClientKey = accounts[28];
    const clientKey = accounts[19];
    const registeredCluster1 = accounts[20];
    const registeredCluster1RewardAddress = accounts[21];
    const registeredCluster1ClientKey = accounts[29];
    const registeredCluster2 = accounts[22];
    const registeredCluster2RewardAddress = accounts[23];
    const registeredCluster2ClientKey = accounts[30];
    const deregisteredCluster1 = accounts[24];
    const deregisteredCluster1RewardAddress = accounts[25];

    const stakeManagerOwner = accounts[12];
    const clusterRegistryOwner = accounts[13];
    const rewardDelegatorsOwner = accounts[14];
    const clusterRewardsOwner = accounts[15];
    const feeder = accounts[16];

    let PONDTokenId;
    let MPONDTokenId;

    it("deploy stake contract and initialize tokens and whitelist stake contract", async () => {
        const PONDDeployment = await PONDToken.new();
        const pondProxyInstance = await PONDProxy.new(PONDDeployment.address, proxyAdmin);
        PONDInstance = await PONDToken.at(pondProxyInstance.address);

        const MPONDDeployment = await MPONDToken.new();
        const MpondProxyInstance = await MPONDProxy.new(MPONDDeployment.address, proxyAdmin);
        MPONDInstance = await MPONDToken.at(MpondProxyInstance.address);

        await PONDInstance.initialize(
            appConfig.PONDData.name,
            appConfig.PONDData.symbol,
            appConfig.PONDData.decimals,
            bridge
        );
        await MPONDInstance.initialize(
            MPONDAccount,
            bridge,
            dropBridgeAddress,
            {
                from: admin
            }
        );

        const stakeDeployment = await Stake.new();
        const stakeProxyInstance = await StakeProxy.new(stakeDeployment.address, proxyAdmin);
        stakeContract = await Stake.at(stakeProxyInstance.address);

        const clusterRegistryDeployment = await ClusterRegistry.new();
        const clusterRegistryProxy = await ClusterRegistryProxy.new(clusterRegistryDeployment.address, proxyAdmin);
        clusterRegistry = await ClusterRegistry.at(clusterRegistryProxy.address);

        const rewardDelegatorsDeployment = await RewardDelegators.new();
        const rewardDelegatorsProxy = await RewardDelegatorsProxy.new(rewardDelegatorsDeployment.address, proxyAdmin);
        rewardDelegators = await RewardDelegators.at(rewardDelegatorsProxy.address);

        const perfOracleDeployment = await PerfOracle.new();
        const perfOracleProxyInstance = await PerfOracleProxy.new(perfOracleDeployment.address, proxyAdmin);
        perfOracle = await PerfOracle.at(perfOracleProxyInstance.address);

        PONDTokenId = web3.utils.keccak256(PONDInstance.address);
        MPONDTokenId = web3.utils.keccak256(MPONDInstance.address);

        await stakeContract.initialize(
            [PONDTokenId, MPONDTokenId],
            [PONDInstance.address, MPONDInstance.address],
            MPONDInstance.address,
            clusterRegistry.address,
            rewardDelegators.address,
            stakeManagerOwner,
            appConfig.staking.undelegationWaitTime
        );

        const selectors = [web3.utils.keccak256("COMMISSION_LOCK"), web3.utils.keccak256("SWITCH_NETWORK_LOCK"), web3.utils.keccak256("UNREGISTER_LOCK")];
        const lockWaitTimes = [4, 10, 22];

        await clusterRegistry.initialize(selectors, lockWaitTimes, clusterRegistryOwner);

        await rewardDelegators.initialize(
            stakeContract.address,
            perfOracle.address,
            clusterRegistry.address,
            rewardDelegatorsOwner,
            appConfig.staking.minMPONDStake,
            web3.utils.keccak256("MPOND"),
            PONDInstance.address,
            [PONDTokenId, MPONDTokenId],
            [appConfig.staking.PondRewardFactor, appConfig.staking.MPondRewardFactor]
        )

        await perfOracle.initialize(
            clusterRewardsOwner, // oracleOwner,
            rewardDelegators.address,
            ["0xa486e4b27cce131bfeacd003018c22a55744bdb94821829f0ff1d4061d8d0533", "0x400c11d24cbc493052ef2bdd6a364730aa6ad3883b7e7d99ba40b34062cf1701", "0x9bd00430e53a5999c7c603cfc04cbdaf68bdbc180f300e4a2067937f57a0534f"],
            [100, 100, 100],
            appConfig.staking.rewardPerEpoch,
            MPONDInstance.address,
            appConfig.staking.payoutDenomination,
            feeder,
            10
        )

        await MPONDInstance.addWhiteListAddress(stakeContract.address, {
            from: admin
        })
        assert((await MPONDInstance.isWhiteListed(stakeContract.address), "StakeManager contract not whitelisted"));

        // await MPONDInstance.addWhiteListAddress(perfOracle.address, {
        //     from: admin
        // })
        // assert((await MPONDInstance.isWhiteListed(perfOracle.address), "StakeManager contract not whitelisted"));

        await PONDInstance.mint(accounts[0], new BigNumber("100000000000000000000"));

        await PONDInstance.transfer(perfOracle.address, appConfig.staking.rewardPerEpoch*100);

        await stakeContract.updateLockWaitTime(web3.utils.keccak256("REDELEGATION_LOCK"), 5, {
            from: stakeManagerOwner
        });
        assert((await stakeContract.lockWaitTime(web3.utils.keccak256("REDELEGATION_LOCK"))) == 5, "Waittime not set correctly");
    });

    it("create POND stash", async () => {
        const amount = 12000000;

        await PONDInstance.mint(accounts[0], new BigNumber("100000000000000000000"));

        await PONDInstance.approve(stakeContract.address, 0);
        // should revert without token allowance
        await truffleAssert.reverts(stakeContract.createStash([PONDTokenId], [1]));

        await PONDInstance.approve(stakeContract.address, amount);
        assert((await PONDInstance.allowance(accounts[0], stakeContract.address)) == amount);
        const prevUserBalance = await PONDInstance.balanceOf(accounts[0]);
        const prevBalLowStash = await PONDInstance.balanceOf(stakeContract.address);
        // Even if excess amount is approved, only amount mentioned while creating stash should be used and tokens should be transferred to stakingContract.
        let tx = await stakeContract.createStash([PONDTokenId], [amount - 100]);
        const postBalLowStash = await PONDInstance.balanceOf(stakeContract.address);
        const postUserBalance = await PONDInstance.balanceOf(accounts[0]);
        assert(postBalLowStash.sub(prevBalLowStash) == amount-100, `StakeManager balance not matching: Prev: ${prevUserBalance.toString()}, Post: ${postUserBalance.toString()}, Amount: ${amount-100}`);
        assert(prevUserBalance.sub(postUserBalance) == amount-100, `User balance not matching: Prev: ${prevUserBalance.toString()}, Post: ${postUserBalance.toString()}, Amount: ${amount-100}`);

        await PONDInstance.approve(stakeContract.address, amount);
        const prevBalEqStash = await PONDInstance.balanceOf(stakeContract.address);
        // If exact amount is approved, the stash should still be created and tokens transferred to stakingContract with specified amount
        await stakeContract.createStash([PONDTokenId], [amount]);
        const postBalEqStash = await PONDInstance.balanceOf(stakeContract.address);
        assert(postBalEqStash.sub(prevBalEqStash) == amount);

        // Should revert if trying to createStash with more amount than approved.
        await PONDInstance.approve(stakeContract.address, amount);
        await truffleAssert.reverts(stakeContract.createStash([PONDTokenId], [amount+1]));

        // should revert if trying to createStash with any of the token using 0 amount
        await PONDInstance.approve(stakeContract.address, amount);
        await truffleAssert.reverts(stakeContract.createStash([PONDTokenId], [0]));
        await truffleAssert.reverts(stakeContract.createStash([PONDTokenId, MPONDTokenId], [amount, 0]));

        // should revert if trying to createStash with same tokenId sent multiple times in same tx
        await PONDInstance.approve(stakeContract.address, amount+2);
        await MPONDInstance.transfer(accounts[0], amount, {
            from: MPONDAccount
        });
        await MPONDInstance.approve(stakeContract.address, amount);
        await truffleAssert.reverts(stakeContract.createStash([PONDTokenId, MPONDTokenId, PONDTokenId], [amount, amount, 2]))
        // If multiple stashes with same data are created, stashid should be different for both
        await PONDInstance.approve(stakeContract.address, amount*2);
        let tx1 = await stakeContract.createStash([PONDTokenId], [amount]);
        let tx2 = await stakeContract.createStash([PONDTokenId], [amount]);
        assert(tx1.logs[0].args.stashId != tx2.logs[0].args.stashId);
    });

    it("create MPOND stash", async () => {
        const amount = 13000000;

        await MPONDInstance.transfer(accounts[0], amount*8, {
            from: MPONDAccount
        });

        await MPONDInstance.approve(stakeContract.address, 0);
        // should revert without token allowance
        await truffleAssert.reverts(stakeContract.createStash([MPONDTokenId], [1]));

        await MPONDInstance.approve(stakeContract.address, amount);
        assert((await MPONDInstance.allowance(accounts[0], stakeContract.address)) == amount);

        const prevUserBalance = await MPONDInstance.balanceOf(accounts[0]);
        const prevBalLowStash = await MPONDInstance.balanceOf(stakeContract.address);
        // Even if excess amount is approved, only amount mentioned while creating stash should be used and tokens should be transferred to stakingContract.
        let tx = await stakeContract.createStash([MPONDTokenId], [amount - 100]);
        const postBalLowStash = await MPONDInstance.balanceOf(stakeContract.address);
        const postUserBalance = await MPONDInstance.balanceOf(accounts[0]);
        assert(postBalLowStash.sub(prevBalLowStash) == amount-100);
        assert(prevUserBalance.sub(postUserBalance) == amount-100);

        await MPONDInstance.approve(stakeContract.address, amount);
        const prevBalEqStash = await MPONDInstance.balanceOf(stakeContract.address);
        // If exact amount is approved, the stash should still be created and tokens transferred to stakingContract with specified amount
        await stakeContract.createStash([MPONDTokenId], [amount]);
        const postBalEqStash = await MPONDInstance.balanceOf(stakeContract.address);
        assert(postBalEqStash.sub(prevBalEqStash) == amount);

        // Should revert if trying to createStash with more amount than approved.
        await MPONDInstance.approve(stakeContract.address, amount);
        await truffleAssert.reverts(stakeContract.createStash([MPONDTokenId], [amount+1]));

        // should revert if trying to createStash with any of the token using 0 amount
        await MPONDInstance.approve(stakeContract.address, amount);
        await truffleAssert.reverts(stakeContract.createStash([MPONDTokenId], [0]));
        await truffleAssert.reverts(stakeContract.createStash([PONDTokenId, MPONDTokenId], [0, amount]));

        // should revert if trying to createStash with same tokenId sent multiple times in same tx
        await MPONDInstance.approve(stakeContract.address, amount+2);
        await PONDInstance.approve(stakeContract.address, amount);
        await truffleAssert.reverts(stakeContract.createStash([MPONDTokenId, PONDTokenId, MPONDTokenId], [amount, amount, 2]))
        // If multiple stashes with same data are created, stashid should be different for both
        await MPONDInstance.approve(stakeContract.address, amount*2);
        let tx1 = await stakeContract.createStash([MPONDTokenId], [amount]);
        let tx2 = await stakeContract.createStash([MPONDTokenId], [amount]);
        assert(tx1.logs[0].args.stashId != tx2.logs[0].args.stashId);
    });

    it("Delegated Stash to cluster that is yet to be created", async () => {
        // delegate a stash that is to be created, should revert
    });

    it("Delegate stash and ensure bookkeeping of cluster and delegator are correct", async () => {
        // delegate a stash and ensure that total cluster delegation increased and the delegator delegation increased
    });

    it("Delegate partially withdrawn stash", async () => {
        // delegate a stash that is partially withdrawn before delegating
    });

    it("Delegate POND stash", async () => {
        // delegate a stash that is withdrawn before delegating and hence deleted
        // delegate a stash already delegating
        // delegate a stash that is undelegating to same cluster
        // delegate a stash that is undelegating to different cluster
        // delegate a stash that is undelegated to a different cluster
        // delegate a stash that is undelegated to same cluster
        // delegate a stash that is undelegated and some amount is withdrawn
        // delegate a stash that is undelegated and completely withdrawn, hence deleted
        // delegate a stash that has multiple tokens
        // delegate from a stash
        const amount = 1000000;
        // register cluster with cluster registry
        await clusterRegistry.register(web3.utils.keccak256("DOT"), 5, registeredClusterRewardAddress, registeredClusterClientKey, {
            from: registeredCluster
        });

        const clusterInitialPONDDelegation = (await rewardDelegators.getClusterDelegation(registeredCluster, PONDTokenId));

        const stashId = await createStash(0, amount);
        const initialStakeContractBalance = (await PONDInstance.balanceOf(stakeContract.address)).toString();
        await stakeContract.delegateStash(stashId, registeredCluster);
        const finalStakeContractBalance = (await PONDInstance.balanceOf(stakeContract.address)).toString();
        const clusterPONDDelegation = (await rewardDelegators.getClusterDelegation(registeredCluster, PONDTokenId));

        assert(clusterPONDDelegation - clusterInitialPONDDelegation == amount);
        assert(finalStakeContractBalance == initialStakeContractBalance);
    });

    it("Delegate MPOND stash", async () => {
        const amount = 1500000;
        // register cluster with cluster registry
        await truffleAssert.reverts(clusterRegistry.register(web3.utils.keccak256("DOT"), 5, registeredClusterRewardAddress, registeredClusterClientKey, {
            from: registeredCluster
        }));
        const clusterInitialMPONDDelegation = (await rewardDelegators.getClusterDelegation(registeredCluster, MPONDTokenId));

        const stashId = await createStash(amount, 0);
        const initalStakeContractBalance = (await MPONDInstance.balanceOf(stakeContract.address)).toString();
        await stakeContract.delegateStash(stashId, registeredCluster);
        const finalStakeContractBalance = (await MPONDInstance.balanceOf(stakeContract.address)).toString();
        const clusterMPONDDelegation = (await rewardDelegators.getClusterDelegation(registeredCluster, MPONDTokenId));

        assert(clusterMPONDDelegation - clusterInitialMPONDDelegation == amount);
        assert(finalStakeContractBalance == initalStakeContractBalance);
    });

    // it("Delegate random token to stash", async () => {
    //     const amount = 100000;
    //     await truffleAssert.fails(stakeContract.createStash(2, amount));
    // });

    it("Delegate POND to invalid cluster", async () => {
        const amount = 900000;
        const stashId = await createStash(0, amount);
        await truffleAssert.reverts(stakeContract.delegateStash(stashId, unregisteredCluster));
    });

    it("Delegate MPOND to invalid cluster", async () => {
        const amount = 800000;
        const stashId = await createStash(amount, 0);
        await truffleAssert.reverts(stakeContract.delegateStash(stashId, unregisteredCluster));
    });

    it("Delegate MPOND to deregistered cluster", async () => {
        await clusterRegistry.register(web3.utils.keccak256("NEAR"), 5, deregisteredClusterRewardAddress, deregisteredClusterClientKey, {
            from: deregisteredCluster
        });
        await clusterRegistry.unregister({
            from: deregisteredCluster
        })

        await skipBlocks(23);

        const amount = 700000;
        const stashId = await createStash(amount, 0);

        await truffleAssert.reverts(stakeContract.delegateStash(stashId, deregisteredCluster));
    });

    it("Redelegate a undelegated POND stash", async () => {
        const amount = 1000000;
        // register and delegate
        if(!(await clusterRegistry.isClusterValid.call(registeredCluster))) {
            await clusterRegistry.register(web3.utils.keccak256("DOT"), 5, registeredClusterRewardAddress, registeredClusterClientKey, {
                from: registeredCluster
            });
        }
        if(!(await clusterRegistry.isClusterValid.call(registeredCluster1))) {
            await clusterRegistry.register(web3.utils.keccak256("NEAR"), 10, registeredCluster1RewardAddress, registeredCluster1ClientKey, {
                from: registeredCluster1
            });
        }
        const stashId = await createStash(0, amount);
        const clusterInitialPONDDelegation = (await rewardDelegators.getClusterDelegation(registeredCluster, PONDTokenId));
        await stakeContract.delegateStash(stashId, registeredCluster);
        const clusterFinalDelegation = (await rewardDelegators.getClusterDelegation(registeredCluster, PONDTokenId));
        assert(clusterFinalDelegation - clusterInitialPONDDelegation == amount, "Delegation of cluster not updated");
        // verify if redelegation is allowed after the time period and value changes after delegatedCluster is changed
        const delegationBeforeRedelegateRequest = (await rewardDelegators.getClusterDelegation(registeredCluster1, PONDTokenId));
        const prevClusterDelegationBeforeRedelegateRequest = (await rewardDelegators.getClusterDelegation(registeredCluster, PONDTokenId));
        const stakeContractBalanceBeforeRedelegateRequest = (await PONDInstance.balanceOf(stakeContract.address));
        await stakeContract.requestStashRedelegation(stashId, registeredCluster1);
        const delegationAfterRedelegateRequest = (await rewardDelegators.getClusterDelegation(registeredCluster1, PONDTokenId));
        const prevClusterDelegationAfterRedelegateRequest = (await rewardDelegators.getClusterDelegation(registeredCluster, PONDTokenId));
        const stakeContractBalanceAfterRedelegateRequest = (await PONDInstance.balanceOf(stakeContract.address));
        // check if the delegations doesn't change when requested, also the balance of stake contract doesn't change
        assert(delegationBeforeRedelegateRequest.eq(delegationAfterRedelegateRequest));
        assert(prevClusterDelegationBeforeRedelegateRequest.eq(prevClusterDelegationAfterRedelegateRequest));
        assert(stakeContractBalanceBeforeRedelegateRequest.eq(stakeContractBalanceAfterRedelegateRequest));
        await skipBlocks(2);
        await truffleAssert.reverts(stakeContract.requestStashRedelegation(stashId, registeredCluster1), "IRSR1")
        await truffleAssert.reverts(stakeContract.redelegateStash(stashId));
        await truffleAssert.reverts(stakeContract.requestStashRedelegation(stashId, registeredCluster1), "IRSR1")
        await stakeContract.redelegateStash(stashId);
        const delegationAfterRedelegate = (await rewardDelegators.getClusterDelegation(registeredCluster1, PONDTokenId));
        const prevClusterDelegationAfterRedelegate = (await rewardDelegators.getClusterDelegation(registeredCluster, PONDTokenId));
        const stakeContractBalanceAfterRedelegate = (await PONDInstance.balanceOf(stakeContract.address));
        assert((await stakeContract.stashes(stashId)).delegatedCluster == registeredCluster1);
        assert(delegationAfterRedelegate - delegationAfterRedelegateRequest == amount);
        assert(prevClusterDelegationAfterRedelegateRequest - prevClusterDelegationAfterRedelegate == amount);
        assert(stakeContractBalanceAfterRedelegateRequest.eq(stakeContractBalanceAfterRedelegate));
    });

    it("Redelegate a undelegated MPOND stash", async () => {
        const amount = 1000000;
        // register and delegate
        if(!(await clusterRegistry.isClusterValid.call(registeredCluster))) {
            await clusterRegistry.register(web3.utils.keccak256("DOT"), 5, registeredClusterRewardAddress, registeredClusterClientKey, {
                from: registeredCluster
            });
        }
        if(!(await clusterRegistry.isClusterValid.call(registeredCluster1))) {
            await clusterRegistry.register(web3.utils.keccak256("NEAR"), 10, registeredCluster1RewardAddress, registeredCluster1ClientKey, {
                from: registeredCluster1
            });
        }
        // Redelegate a stash that is delegated to some cluster and check the wait time and updates in cluster delegations
        const stashId = await createStash(amount, 0);
        const clusterInitialMPONDDelegation = (await rewardDelegators.getClusterDelegation(registeredCluster, MPONDTokenId));
        await stakeContract.delegateStash(stashId, registeredCluster);
        const clusterFinalDelegation = (await rewardDelegators.getClusterDelegation(registeredCluster, MPONDTokenId));
        assert(clusterFinalDelegation - clusterInitialMPONDDelegation == amount, "Delegation of cluster not updated");
        // verify if redelegation is allowed after the time period and value changes after delegatedCluster is changed
        const delegationBeforeRedelegateRequest = (await rewardDelegators.getClusterDelegation(registeredCluster1, MPONDTokenId));
        const prevClusterDelegationBeforeRedelegateRequest = (await rewardDelegators.getClusterDelegation(registeredCluster, MPONDTokenId));
        const stakeContractBalanceBeforeRedelegateRequest = (await MPONDInstance.balanceOf(stakeContract.address));
        await stakeContract.requestStashRedelegation(stashId, registeredCluster1);
        const delegationAfterRedelegateRequest = (await rewardDelegators.getClusterDelegation(registeredCluster1, MPONDTokenId));
        const prevClusterDelegationAfterRedelegateRequest = (await rewardDelegators.getClusterDelegation(registeredCluster, MPONDTokenId));
        const stakeContractBalanceAfterRedelegateRequest = (await MPONDInstance.balanceOf(stakeContract.address));
        // check if the delegations doesn't change when requested, also the balance of stake contract doesn't change
        assert(delegationBeforeRedelegateRequest.eq(delegationAfterRedelegateRequest));
        assert(prevClusterDelegationBeforeRedelegateRequest.eq(prevClusterDelegationAfterRedelegateRequest));
        assert(stakeContractBalanceBeforeRedelegateRequest.eq(stakeContractBalanceAfterRedelegateRequest));
        await truffleAssert.reverts(stakeContract.requestStashRedelegation(stashId, registeredCluster1), "IRSR1")
        await skipBlocks(2);
        await truffleAssert.reverts(stakeContract.redelegateStash(stashId));
        await truffleAssert.reverts(stakeContract.requestStashRedelegation(stashId, registeredCluster1), "IRSR1")
        await stakeContract.redelegateStash(stashId);
        const delegationAfterRedelegate = (await rewardDelegators.getClusterDelegation(registeredCluster1, MPONDTokenId));
        const prevClusterDelegationAfterRedelegate = (await rewardDelegators.getClusterDelegation(registeredCluster, MPONDTokenId));
        const stakeContractBalanceAfterRedelegate = (await MPONDInstance.balanceOf(stakeContract.address));
        assert((await stakeContract.stashes(stashId)).delegatedCluster == registeredCluster1);
        assert(delegationAfterRedelegate - delegationAfterRedelegateRequest == amount);
        assert(prevClusterDelegationAfterRedelegateRequest - prevClusterDelegationAfterRedelegate == amount);
        assert(stakeContractBalanceAfterRedelegateRequest.eq(stakeContractBalanceAfterRedelegate));
    });

    it("Redelegate to unregistered cluster", async () => {
        const amount = 1000000;
        // register and delegate
        if(!(await clusterRegistry.isClusterValid.call(registeredCluster))) {
            await clusterRegistry.register(web3.utils.keccak256("DOT"), 5, registeredClusterRewardAddress, registeredClusterClientKey, {
                from: registeredCluster
            });
        }
        if(!(await clusterRegistry.isClusterValid.call(registeredCluster1))) {
            await clusterRegistry.register(web3.utils.keccak256("NEAR"), 10, registeredCluster1RewardAddress, registeredCluster1ClientKey, {
                from: registeredCluster1
            });
        }
        // Redelegate to invalid cluster
        const stashId = await createStash(amount, amount);
        await truffleAssert.reverts(stakeContract.requestStashRedelegation(stashId, registeredCluster));
        await stakeContract.delegateStash(stashId, registeredCluster);
        await stakeContract.requestStashRedelegation(stashId, registeredCluster2);
        await skipBlocks(5);
        await truffleAssert.reverts(stakeContract.redelegateStash(stashId));
        // cleanup  the redelegation
        if(!(await clusterRegistry.isClusterValid.call(registeredCluster2))) {
            await clusterRegistry.register(web3.utils.keccak256("NEAR"), 10, registeredCluster2RewardAddress, registeredCluster2ClientKey, {
                from: registeredCluster2
            });
        }
        await skipBlocks(20);
        await stakeContract.redelegateStash(stashId);
    });

    it("Redelegate to cluster that became invalid after request", async () => {
        const amount = 1000000;
        // register and delegate
        if(!(await clusterRegistry.isClusterValid.call(registeredCluster))) {
            await clusterRegistry.register(web3.utils.keccak256("DOT"), 5, registeredClusterRewardAddress, registeredClusterClientKey, {
                from: registeredCluster
            });
        }
        if(!(await clusterRegistry.isClusterValid.call(registeredCluster1))) {
            await clusterRegistry.register(web3.utils.keccak256("NEAR"), 10, registeredCluster1RewardAddress, registeredCluster1ClientKey, {
                from: registeredCluster1
            });
        }
        const stashId = await createStash(amount, amount);
        await stakeContract.delegateStash(stashId, registeredCluster);
        // Redelegate to cluster that was valid when placing request then has unregistered(hence invalid) when applying redelegation
        await stakeContract.requestStashRedelegation(stashId, registeredCluster1);
        await clusterRegistry.unregister({
            from: registeredCluster1
        });
        await skipBlocks(23);
        assert(!(await clusterRegistry.isClusterValid.call(registeredCluster1)));
        await truffleAssert.reverts(stakeContract.redelegateStash(stashId));
        // cleanup the redelegation
        await clusterRegistry.register(web3.utils.keccak256("DOT"), 5, registeredClusterRewardAddress, registeredCluster1ClientKey, {
            from: registeredCluster1
        });
        await stakeContract.redelegateStash(stashId);
    });

    it("Redelegate a stash to a unregistering cluster", async () => {
        const amount = 1000000;
        // register and delegate
        if(!(await clusterRegistry.isClusterValid.call(registeredCluster))) {
            await clusterRegistry.register(web3.utils.keccak256("DOT"), 5, registeredClusterRewardAddress, registeredClusterClientKey, {
                from: registeredCluster
            });
        }
        if(!(await clusterRegistry.isClusterValid.call(registeredCluster1))) {
            await clusterRegistry.register(web3.utils.keccak256("NEAR"), 10, registeredCluster1RewardAddress, registeredCluster1ClientKey, {
                from: registeredCluster1
            });
        }
        const stashId = await createStash(amount, amount);
        await stakeContract.delegateStash(stashId, registeredCluster);
        // Redelegate a stash that is undelegating
        await clusterRegistry.unregister({
            from: registeredCluster
        });
        await stakeContract.requestStashRedelegation(stashId, registeredCluster1);
        await skipBlocks(4);
        const delegationAfterRedelegateRequest = (await rewardDelegators.getClusterDelegation(registeredCluster1, MPONDTokenId));
        const prevClusterDelegationAfterRedelegateRequest = (await rewardDelegators.getClusterDelegation(registeredCluster, MPONDTokenId));
        const stakeContractBalanceAfterRedelegateRequest = (await MPONDInstance.balanceOf(stakeContract.address));
        await stakeContract.redelegateStash(stashId);
        const delegationAfterRedelegate = (await rewardDelegators.getClusterDelegation(registeredCluster1, MPONDTokenId));
        const prevClusterDelegationAfterRedelegate = (await rewardDelegators.getClusterDelegation(registeredCluster, MPONDTokenId));
        const stakeContractBalanceAfterRedelegate = (await MPONDInstance.balanceOf(stakeContract.address));
        assert((await stakeContract.stashes(stashId)).delegatedCluster == registeredCluster1);
        assert(delegationAfterRedelegate - delegationAfterRedelegateRequest == amount);
        assert(prevClusterDelegationAfterRedelegateRequest - prevClusterDelegationAfterRedelegate == amount);
        assert(stakeContractBalanceAfterRedelegateRequest.eq(stakeContractBalanceAfterRedelegate));
        await skipBlocks(18);
        assert(!(await clusterRegistry.isClusterValid.call(registeredCluster)));
    });

    it("Redelegate a stash to a unregistered cluster", async () => {
        const amount = 1000000;
        // register and delegate
        if(!(await clusterRegistry.isClusterValid.call(registeredCluster))) {
            await clusterRegistry.register(web3.utils.keccak256("DOT"), 5, registeredClusterRewardAddress, registeredClusterClientKey, {
                from: registeredCluster
            });
        }
        if(!(await clusterRegistry.isClusterValid.call(registeredCluster1))) {
            await clusterRegistry.register(web3.utils.keccak256("NEAR"), 10, registeredCluster1RewardAddress, registeredCluster1ClientKey, {
                from: registeredCluster1
            });
        }
        const stashId = await createStash(amount, amount);
        await stakeContract.delegateStash(stashId, registeredCluster);
        await clusterRegistry.unregister({
            from: registeredCluster1
        });
        // Register redelegate when cluster is undelegating and apply it when undelegated
        await stakeContract.requestStashRedelegation(stashId, registeredCluster1);
        await skipBlocks(23);
        assert(!(await clusterRegistry.isClusterValid.call(registeredCluster1)));
        await truffleAssert.reverts(stakeContract.redelegateStash(stashId));
        // cleanup redelegation
        await clusterRegistry.register(web3.utils.keccak256("NEAR"), 10, registeredCluster1RewardAddress, registeredCluster1ClientKey, {
            from: registeredCluster1
        });
        await stakeContract.redelegateStash(stashId);
    });

    it("Redelegate stash from an unregistered cluster", async () => {
        const amount = 1000000;
        // register and delegate
        if(!(await clusterRegistry.isClusterValid.call(registeredCluster))) {
            await clusterRegistry.register(web3.utils.keccak256("DOT"), 5, registeredClusterRewardAddress, registeredClusterClientKey, {
                from: registeredCluster
            });
        }
        if(!(await clusterRegistry.isClusterValid.call(registeredCluster1))) {
            await clusterRegistry.register(web3.utils.keccak256("NEAR"), 10, registeredCluster1RewardAddress, registeredCluster1ClientKey, {
                from: registeredCluster1
            });
        }
        const stashId = await createStash(amount, amount);
        await stakeContract.delegateStash(stashId, registeredCluster);
        // Redelegate a stash that is undelegated
        await clusterRegistry.unregister({
            from: registeredCluster
        });
        await stakeContract.requestStashRedelegation(stashId, registeredCluster1);
        await skipBlocks(23);
        assert(!(await clusterRegistry.isClusterValid.call(registeredCluster)));
        await stakeContract.redelegateStash(stashId);
    });

    it("Redelegate stash that is undelegating", async () => {
        const amount = 1000000;
        // register and delegate
        if(!(await clusterRegistry.isClusterValid.call(registeredCluster))) {
            await clusterRegistry.register(web3.utils.keccak256("DOT"), 5, registeredClusterRewardAddress, registeredClusterClientKey, {
                from: registeredCluster
            });
        }
        if(!(await clusterRegistry.isClusterValid.call(registeredCluster1))) {
            await clusterRegistry.register(web3.utils.keccak256("NEAR"), 10, registeredCluster1RewardAddress, registeredCluster1ClientKey, {
                from: registeredCluster1
            });
        }
        const stashId = await createStash(amount, amount);
        await stakeContract.delegateStash(stashId, registeredCluster);
        await stakeContract.undelegateStash(stashId);
        await truffleAssert.reverts(stakeContract.requestStashRedelegation(stashId, registeredCluster1));

    });

    it("Redelegate cluster when registered and apply when unregistering", async () => {
        const amount = 1000000;
        // register and delegate
        if(!(await clusterRegistry.isClusterValid.call(registeredCluster))) {
            await clusterRegistry.register(web3.utils.keccak256("DOT"), 5, registeredClusterRewardAddress, registeredClusterClientKey, {
                from: registeredCluster
            });
        }
        if(!(await clusterRegistry.isClusterValid.call(registeredCluster1))) {
            await clusterRegistry.register(web3.utils.keccak256("NEAR"), 10, registeredCluster1RewardAddress, registeredCluster1ClientKey, {
                from: registeredCluster1
            });
        }
        const stashId = await createStash(amount, amount);
        await stakeContract.delegateStash(stashId, registeredCluster);
        // Register redelegate when cluster is registered and apply it when unregistering
        await stakeContract.requestStashRedelegation(stashId, registeredCluster1);
        await clusterRegistry.unregister({
            from: registeredCluster1
        });
        await skipBlocks(4);
        await stakeContract.redelegateStash(stashId);
        // cleanup unregistration
        await skipBlocks(20);
    });

    it("Check if redelegation requests before undelegation are applicable after", async () => {
        const amount = 1000000;
        // register and delegate
        if(!(await clusterRegistry.isClusterValid.call(registeredCluster))) {
            await clusterRegistry.register(web3.utils.keccak256("DOT"), 5, registeredClusterRewardAddress, registeredClusterClientKey, {
                from: registeredCluster
            });
        }
        if(!(await clusterRegistry.isClusterValid.call(registeredCluster1))) {
            await clusterRegistry.register(web3.utils.keccak256("NEAR"), 10, registeredCluster1RewardAddress, registeredCluster1ClientKey, {
                from: registeredCluster1
            });
        }
        const stashId = await createStash(amount, amount);
        await stakeContract.delegateStash(stashId, registeredCluster);
        // Register redelegate to a cluster, undelegate and delegate again to another cluster. Now apply redelegation
        await stakeContract.requestStashRedelegation(stashId, registeredCluster1);
        await stakeContract.undelegateStash(stashId);
        await skipBlocks(23);
        await stakeContract.delegateStash(stashId, registeredCluster);
        await truffleAssert.reverts(stakeContract.redelegateStash(stashId));
    });

    it("Check if redelegation request remains active even after usage", async () => {
        const amount = 1000000;
        // register and delegate
        if(!(await clusterRegistry.isClusterValid.call(registeredCluster))) {
            await clusterRegistry.register(web3.utils.keccak256("DOT"), 5, registeredClusterRewardAddress, registeredClusterClientKey, {
                from: registeredCluster
            });
        }
        if(!(await clusterRegistry.isClusterValid.call(registeredCluster1))) {
            await clusterRegistry.register(web3.utils.keccak256("NEAR"), 10, registeredCluster1RewardAddress, registeredCluster1ClientKey, {
                from: registeredCluster1
            });
        }
        const stashId = await createStash(amount, amount);
        await stakeContract.delegateStash(stashId, registeredCluster);
        // Register redelegate to a cluster and apply redelegation, undelegate and delegate again to another cluster. Now apply redelegation again
        await stakeContract.requestStashRedelegation(stashId, registeredCluster1);
        await skipBlocks(4);
        await stakeContract.redelegateStash(stashId)
        await truffleAssert.reverts(stakeContract.redelegateStash(stashId));
        await skipBlocks(4);
        await truffleAssert.reverts(stakeContract.redelegateStash(stashId));
        await stakeContract.undelegateStash(stashId);
        await skipBlocks(23);
        await stakeContract.delegateStash(stashId, registeredCluster);
        await truffleAssert.reverts(stakeContract.redelegateStash(stashId));
    });
    // Redelegate a stash that is undelegating
    // Redelegate a stash that is undelegated
    // Redelegate a stash that is undelegated and partially withdrawn
    // Redelegate a stash that is undelegated and fully withdrawn, hence deleted
    // Redelegate a stash to the same cluster

    // Register redelegate when cluster is delegated and apply it after undelegated and delegate again. Now apply redelegation again
    // Register redelegate when cluster is undelegating and apply it after undelegated and delegate again. Now apply redelegation again.

    it("create and Delegate POND stash", async () => {
        const amount = 750000;
        await PONDInstance.approve(stakeContract.address, amount);

        const clusterInitialDelegation = (await rewardDelegators.getClusterDelegation(registeredCluster, PONDTokenId));

        await stakeContract.createStashAndDelegate([PONDTokenId], [amount], registeredCluster);

        const clusterDelegation = (await rewardDelegators.getClusterDelegation(registeredCluster, PONDTokenId));
        assert(clusterDelegation - clusterInitialDelegation == amount);
    });

    it("create and Delegate MPOND stash", async () => {
        const amount = 710000;
        await MPONDInstance.transfer(accounts[0], amount, {
            from: MPONDAccount
        });
        await MPONDInstance.approve(stakeContract.address, amount);

        const clusterInitialDelegation = (await rewardDelegators.getClusterDelegation(registeredCluster, MPONDTokenId));

        await stakeContract.createStashAndDelegate([MPONDTokenId], [amount], registeredCluster);

        const clusterDelegation = (await rewardDelegators.getClusterDelegation(registeredCluster, MPONDTokenId));
        assert(clusterDelegation - clusterInitialDelegation == amount);
    });

    it("Undelegate POND stash", async () => {
        const amount = 730000;
        await PONDInstance.approve(stakeContract.address, amount);

        const clusterInitialDelegation = (await rewardDelegators.getClusterDelegation(registeredCluster, PONDTokenId));

        const receipt = await stakeContract.createStashAndDelegate([PONDTokenId], [amount], registeredCluster);
        const clusterDelegation = (await rewardDelegators.getClusterDelegation(registeredCluster, PONDTokenId));
        assert(clusterDelegation - clusterInitialDelegation == amount);
        const stashId = receipt.logs[0].args.stashId;

        const balanceBefore = await PONDInstance.balanceOf(accounts[0]);
        await stakeContract.undelegateStash(stashId);
        const balanceAfter = await PONDInstance.balanceOf(accounts[0]);
        assert(balanceAfter.toString() == balanceBefore.toString());
        const clusterDelegationAfterUndelegation = (await rewardDelegators.getClusterDelegation(registeredCluster, PONDTokenId));
        assert(clusterInitialDelegation.toString() == clusterDelegationAfterUndelegation.toString());
    });

    it("Undelegate MPOND stash", async () => {
        const amount = 710000;
        await MPONDInstance.transfer(accounts[0], amount, {
            from: MPONDAccount
        });
        await MPONDInstance.approve(stakeContract.address, amount);

        const clusterInitialDelegation = (await rewardDelegators.getClusterDelegation(registeredCluster, MPONDTokenId));
        const receipt = await stakeContract.createStashAndDelegate([MPONDTokenId], [amount], registeredCluster);
        const clusterDelegation = (await rewardDelegators.getClusterDelegation(registeredCluster, MPONDTokenId));
        assert(clusterDelegation - clusterInitialDelegation == amount);
        const stashId = receipt.logs[0].args.stashId;

        const balanceBefore = await MPONDInstance.balanceOf(accounts[0]);
        await stakeContract.undelegateStash(stashId);
        const balanceAfter = await MPONDInstance.balanceOf(accounts[0]);
        assert(balanceBefore == balanceBefore);
        const clusterDelegationAfterUndelegation = (await rewardDelegators.getClusterDelegation(registeredCluster, MPONDTokenId));
        assert(clusterInitialDelegation.toString() == clusterDelegationAfterUndelegation.toString());
    });

    it("Undelegate POND stash that doesn't exists", async () => {
        const amount = 690000;
        await PONDInstance.approve(stakeContract.address, amount);
        const receipt = await stakeContract.createStashAndDelegate([PONDTokenId], [amount], registeredCluster);
        const stashId = receipt.logs[0].args.stashId;
        await stakeContract.undelegateStash(stashId);

        await truffleAssert.reverts(stakeContract.undelegateStash(stashId));
    });

    it("Undelegate MPOND stash that doesn't exists", async () => {
        const amount = 680000;
        await MPONDInstance.transfer(accounts[0], amount, {
            from: MPONDAccount
        });
        await MPONDInstance.approve(stakeContract.address, amount);
        const receipt = await stakeContract.createStashAndDelegate([MPONDTokenId], [amount], registeredCluster);
        const stashId = receipt.logs[0].args.stashId;
        await stakeContract.undelegateStash(stashId);

        await truffleAssert.reverts(stakeContract.undelegateStash(stashId));
    });

    it("Undelegate POND stash from a deregistering cluster", async () => {
        const amount = 670000;
        await PONDInstance.approve(stakeContract.address, amount);
        await clusterRegistry.register(web3.utils.keccak256("NEAR"), 5, deregisteredClusterRewardAddress, deregisteredClusterClientKey, {
            from: deregisteredCluster
        });

        const clusterInitialDelegation = (await rewardDelegators.getClusterDelegation(registeredCluster, PONDTokenId));
        const receipt = await stakeContract.createStashAndDelegate([PONDTokenId], [amount], registeredCluster);
        const clusterDelegation = (await rewardDelegators.getClusterDelegation(registeredCluster, PONDTokenId));
        assert(clusterDelegation - clusterInitialDelegation == amount);
        const stashId = receipt.logs[0].args.stashId;

        await clusterRegistry.unregister({
            from: deregisteredCluster
        });

        await skipBlocks(5);

        await stakeContract.undelegateStash(stashId);
        const clusterDelegationAfterUndelegation = (await rewardDelegators.getClusterDelegation(registeredCluster, PONDTokenId));
        assert(clusterInitialDelegation.toString() == clusterDelegationAfterUndelegation.toString());
        await skipBlocks(24);
    });

    it("Undelegate POND stash from a deregistered cluster", async () => {
        const amount = 670000;
        await PONDInstance.approve(stakeContract.address, amount);
        await clusterRegistry.register(web3.utils.keccak256("NEAR"), 5, deregisteredClusterRewardAddress, deregisteredClusterClientKey, {
            from: deregisteredCluster
        });

        const clusterInitialDelegation = (await rewardDelegators.getClusterDelegation(registeredCluster, PONDTokenId));
        const receipt = await stakeContract.createStashAndDelegate([PONDTokenId], [amount], registeredCluster);
        const clusterDelegation = (await rewardDelegators.getClusterDelegation(registeredCluster, PONDTokenId));
        assert(clusterDelegation - clusterInitialDelegation == amount);
        const stashId = receipt.logs[0].args.stashId;

        await clusterRegistry.unregister({
            from: deregisteredCluster
        });

        await skipBlocks(23);

        await stakeContract.undelegateStash(stashId);
        const clusterDelegationAfterUndelegation = (await rewardDelegators.getClusterDelegation(registeredCluster, PONDTokenId));
        assert(clusterInitialDelegation.toString() == clusterDelegationAfterUndelegation.toString());
    });

    it("Undelegate MPOND stash from a deregistering cluster", async () => {
        const amount = 660000;
        await MPONDInstance.transfer(accounts[0], amount, {
            from: MPONDAccount
        });
        await MPONDInstance.approve(stakeContract.address, amount);
        await clusterRegistry.register(web3.utils.keccak256("NEAR"), 5, deregisteredClusterRewardAddress, deregisteredClusterClientKey, {
            from: deregisteredCluster
        });

        const clusterInitialDelegation = (await rewardDelegators.getClusterDelegation(registeredCluster, MPONDTokenId));
        const receipt = await stakeContract.createStashAndDelegate([MPONDTokenId], [amount], registeredCluster);
        const clusterDelegation = (await rewardDelegators.getClusterDelegation(registeredCluster, MPONDTokenId));
        assert(clusterDelegation - clusterInitialDelegation == amount);
        const stashId = receipt.logs[0].args.stashId;

        await clusterRegistry.unregister({
            from: deregisteredCluster
        });

        await skipBlocks(5);

        await stakeContract.undelegateStash(stashId);
        const clusterDelegationAfterUndelegation = (await rewardDelegators.getClusterDelegation(registeredCluster, MPONDTokenId));
        assert(clusterInitialDelegation.toString() == clusterDelegationAfterUndelegation.toString());
        await skipBlocks(24);
    });

    it("Undelegate MPOND stash from a deregistered cluster", async () => {
        const amount = 660000;
        await MPONDInstance.transfer(accounts[0], amount, {
            from: MPONDAccount
        });
        await MPONDInstance.approve(stakeContract.address, amount);
        await clusterRegistry.register(web3.utils.keccak256("NEAR"), 5, deregisteredClusterRewardAddress, deregisteredClusterClientKey, {
            from: deregisteredCluster
        });

        const clusterInitialDelegation = (await rewardDelegators.getClusterDelegation(registeredCluster, MPONDTokenId));
        const receipt = await stakeContract.createStashAndDelegate([MPONDTokenId], [amount], registeredCluster);
        const clusterDelegation = (await rewardDelegators.getClusterDelegation(registeredCluster, MPONDTokenId));
        assert(clusterDelegation - clusterInitialDelegation == amount);
        const stashId = receipt.logs[0].args.stashId;

        await clusterRegistry.unregister({
            from: deregisteredCluster
        });

        await skipBlocks(23);

        await stakeContract.undelegateStash(stashId);
        const clusterDelegationAfterUndelegation = (await rewardDelegators.getClusterDelegation(registeredCluster, MPONDTokenId));
        assert(clusterInitialDelegation.toString() == clusterDelegationAfterUndelegation.toString());
    });

    it("Withdraw POND before wait time", async () => {
        const amount = 650000;
        await PONDInstance.approve(stakeContract.address, amount);

        const clusterInitialDelegation = (await rewardDelegators.getClusterDelegation(registeredCluster, PONDTokenId));

        const receipt = await stakeContract.createStashAndDelegate([PONDTokenId], [amount], registeredCluster);
        const clusterDelegation = (await rewardDelegators.getClusterDelegation(registeredCluster, PONDTokenId));
        assert(clusterDelegation - clusterInitialDelegation == amount);
        const stashId = receipt.logs[0].args.stashId;

        await stakeContract.undelegateStash(stashId);
        const clusterDelegationAfterUndelegation = (await rewardDelegators.getClusterDelegation(registeredCluster, PONDTokenId));
        assert(clusterInitialDelegation.toString() == clusterDelegationAfterUndelegation.toString());

        await skipBlocks(appConfig.staking.undelegationWaitTime-2);

        await truffleAssert.reverts(stakeContract.withdrawStash(stashId));
    });

    it("Withdraw MPOND before wait time", async () => {
        const amount = 640000;
        await MPONDInstance.transfer(accounts[0], amount, {
            from: MPONDAccount
        });
        await MPONDInstance.approve(stakeContract.address, amount);

        const clusterInitialDelegation = (await rewardDelegators.getClusterDelegation(registeredCluster, MPONDTokenId));
        const receipt = await stakeContract.createStashAndDelegate([MPONDTokenId], [amount], registeredCluster);
        const clusterDelegation = (await rewardDelegators.getClusterDelegation(registeredCluster, MPONDTokenId));
        assert(clusterDelegation - clusterInitialDelegation == amount);
        const stashId = receipt.logs[0].args.stashId;

        await stakeContract.undelegateStash(stashId);
        const clusterDelegationAfterUndelegation = (await rewardDelegators.getClusterDelegation(registeredCluster, MPONDTokenId));
        assert(clusterInitialDelegation.toString() == clusterDelegationAfterUndelegation.toString());

        await skipBlocks(appConfig.staking.undelegationWaitTime-2);

        await truffleAssert.reverts(stakeContract.withdrawStash(stashId));
    });

    it("Withdraw POND after wait time", async () => {
        const amount = 630000;
        await PONDInstance.approve(stakeContract.address, amount);

        const clusterInitialDelegation = (await rewardDelegators.getClusterDelegation(registeredCluster, PONDTokenId));

        const receipt = await stakeContract.createStashAndDelegate([PONDTokenId], [amount], registeredCluster);
        const clusterDelegation = (await rewardDelegators.getClusterDelegation(registeredCluster, PONDTokenId));
        assert(clusterDelegation - clusterInitialDelegation == amount);
        const stashId = receipt.logs[0].args.stashId;

        await stakeContract.undelegateStash(stashId);
        const clusterDelegationAfterUndelegation = (await rewardDelegators.getClusterDelegation(registeredCluster, PONDTokenId));
        assert(clusterInitialDelegation.toString() == clusterDelegationAfterUndelegation.toString());

        await skipBlocks(appConfig.staking.undelegationWaitTime-1);

        const balanceBefore = (await PONDInstance.balanceOf(accounts[0])).toString();
        await stakeContract.withdrawStash(stashId);
        const balanceAfter = (await PONDInstance.balanceOf(accounts[0])).toString();
        const increasedBalance = (new BigNumber(balanceBefore)).add(amount);
        assert(increasedBalance == balanceAfter);
    });

    it("Withdraw MPOND after wait time", async () => {
        const amount = 620000;
        await MPONDInstance.transfer(accounts[0], amount, {
            from: MPONDAccount
        });
        await MPONDInstance.approve(stakeContract.address, amount);

        const clusterInitialDelegation = (await rewardDelegators.getClusterDelegation(registeredCluster, MPONDTokenId));
        const receipt = await stakeContract.createStashAndDelegate([MPONDTokenId], [amount], registeredCluster);
        const clusterDelegation = (await rewardDelegators.getClusterDelegation(registeredCluster, MPONDTokenId));
        assert(clusterDelegation - clusterInitialDelegation == amount);
        const stashId = receipt.logs[0].args.stashId;

        await stakeContract.undelegateStash(stashId);
        const clusterDelegationAfterUndelegation = (await rewardDelegators.getClusterDelegation(registeredCluster, MPONDTokenId));
        assert(clusterInitialDelegation.toString() == clusterDelegationAfterUndelegation.toString());

        await skipBlocks(appConfig.staking.undelegationWaitTime-1);

        const balanceBefore = await MPONDInstance.balanceOf(accounts[0]);
        await stakeContract.withdrawStash(stashId);
        const balanceAfter = await MPONDInstance.balanceOf(accounts[0]);
        assert(balanceAfter - balanceBefore == amount)
    });

    it("Redelegate POND stash", async () => {

    });

    it("Redelegate MPOND stash", async () => {

    });

    it("Create POND stash and split", async () => {
        const amount = 12000000;
        await PONDInstance.mint(accounts[0], new BigNumber("100000000000000000000"));
        await PONDInstance.approve(stakeContract.address, amount);

        let createStashTx = await stakeContract.createStash([PONDTokenId], [amount]);
        let stashIndex = await stakeContract.stashIndex();
        let splitTx = await stakeContract.splitStash(createStashTx.logs[0].args.stashId, [PONDTokenId], [amount-100]);

        // new stash id must be equal to keccak256(abi.encodePacked(stashIndex))
        let newStashID = await web3.utils.keccak256(web3.eth.abi.encodeParameters(
            ["uint256"],
            [stashIndex]
        ));
        assert.equal(splitTx.logs[0].args._newStashId, newStashID);

        // new stash should have amount = amount-100
        let newStashTokenAmt = await stakeContract.getTokenAmountInStash(
            splitTx.logs[0].args._newStashId, PONDTokenId
        );
        assert.equal(newStashTokenAmt.toString(), amount-100);

        // old stash shouhld have 100
        let oldStashTokenAmt = await stakeContract.getTokenAmountInStash(
            createStashTx.logs[0].args.stashId, PONDTokenId
        );
        assert.equal(oldStashTokenAmt.toString(), 100);
    });

    it("Create two stashes and then merge them", async () => {
        const amount = 1200;
        await PONDInstance.mint(accounts[0], new BigNumber("100000000000000000000"));
        await PONDInstance.approve(stakeContract.address, 10*amount);

        const createStash1 = await stakeContract.createStash([PONDTokenId], [3*amount]);
        const createStash2 = await stakeContract.createStash([PONDTokenId], [7*amount]);

        // merge these two stashes
        await stakeContract.mergeStash(
            createStash1.logs[0].args.stashId,
            createStash2.logs[0].args.stashId
        );

        // check if the amount is added
        const mergedAmount = await stakeContract.getTokenAmountInStash(
            createStash1.logs[0].args.stashId,
            PONDTokenId
        );
        assert.equal(mergedAmount.toString(), 10*amount);

        // check if old stash has nothing
        const oldAmount = await stakeContract.getTokenAmountInStash(
            createStash2.logs[0].args.stashId,
            PONDTokenId
        );
        assert.equal(oldAmount.toString(), 0);
    });

<<<<<<< HEAD
    it("Request multiple stash redelegations", async () => {
=======
    it("Multiple undelegation", async () => {
>>>>>>> 4d51f55c
        if(!(await clusterRegistry.isClusterValid.call(registeredCluster))) {
            await clusterRegistry.register(web3.utils.keccak256("DOT"), 5, registeredClusterRewardAddress, clientKey, {
                from: registeredCluster
            });
        }
<<<<<<< HEAD

        const amount = 1000;
        await PONDInstance.approve(stakeContract.address, amount);
        const receipt = await stakeContract.createStashAndDelegate([PONDTokenId], [amount], registeredCluster);
        const stashId1 = receipt.logs[0].args.stashId;

        await PONDInstance.approve(stakeContract.address, amount);
        const receipt1 = await stakeContract.createStashAndDelegate([PONDTokenId], [amount], registeredCluster);
        const stashId2 = receipt1.logs[0].args.stashId;

        let stash1 = await stakeContract.stashes(stashId1);
        let stash2 = await stakeContract.stashes(stashId2);

        assert.equal(stash1.delegatedCluster.toString(), registeredCluster, "wrong delegated cluster");
        assert.equal(stash1.delegatedCluster.toString(), registeredCluster, "wrong delegated cluster");

        // register new cluster
        if(!(await clusterRegistry.isClusterValid.call(registeredCluster1))) {
            await clusterRegistry.register(web3.utils.keccak256("NEAR"), 10, registeredCluster1RewardAddress, clientKey, {
                from: registeredCluster1
            });
        }

        // request redelegate multiple stashes to new cluster
        const reqRedelTX = await stakeContract.requestStashRedelegations([stashId1, stashId2], [registeredCluster1, registeredCluster1]);

        assert.equal(reqRedelTX.logs.length, 2, "wrong number of redelegation requests");
        assert.equal(reqRedelTX.logs[0].event, "RedelegationRequested", "wrong event emitted");
        assert.equal(reqRedelTX.logs[1].event, "RedelegationRequested", "wrong event emitted");

        stash1 = await stakeContract.stashes(stashId1);
        stash2 = await stakeContract.stashes(stashId2);

        assert.equal(stash1.delegatedCluster.toString(), registeredCluster, "wrong delegated cluster");
        assert.equal(stash2.delegatedCluster.toString(), registeredCluster, "wrong delegated cluster");


        await truffleAssert.reverts(stakeContract.redelegateStashes([stashId1, stashId2]), "RS2");
        await skipBlocks(4);
        const redelTX = await stakeContract.redelegateStashes([stashId1, stashId2]);
        
        stash1 = await stakeContract.stashes(stashId1);
        stash2 = await stakeContract.stashes(stashId2);

        assert.equal(redelTX.logs.length, 2);
        assert.equal(redelTX.logs[0].event, "Redelegated");
        assert.equal(redelTX.logs[1].event, "Redelegated");
        assert.equal(stash1.delegatedCluster.toString(), registeredCluster1, "wrong delegated cluster");
        assert.equal(stash2.delegatedCluster.toString(), registeredCluster1, "wrong delegated cluster");
    });
    
=======
        const amount = 1000;
        await PONDInstance.approve(stakeContract.address, amount);
        const receipt1 = await stakeContract.createStashAndDelegate([PONDTokenId], [amount], registeredCluster);
        const stashId1 = receipt1.logs[0].args.stashId;
        await PONDInstance.approve(stakeContract.address, amount);
        const receipt2 = await stakeContract.createStashAndDelegate([PONDTokenId], [amount], registeredCluster);
        const stashId2 = receipt2.logs[0].args.stashId;
        let stash1 = await stakeContract.stashes(stashId1);
        let stash2 = await stakeContract.stashes(stashId2);
        assert.equal(stash1.delegatedCluster.toString(), registeredCluster, "wrong delegated cluster");
        assert.equal(stash1.delegatedCluster.toString(), registeredCluster, "wrong delegated cluster");

        // undel all the stashes
        undelTx = await stakeContract.undelegateStashes([stashId1, stashId2]);
        assert.equal(undelTx.logs.length, 2);
        assert.equal(undelTx.logs[0].event, "StashUndelegated");
        assert.equal(undelTx.logs[1].event, "StashUndelegated");
        stash1 = await stakeContract.stashes(stashId1);
        stash2 = await stakeContract.stashes(stashId2);
        assert.equal(stash1.delegatedCluster.toString(), AddressZero, "wrong delegated cluster");
        assert.equal(stash2.delegatedCluster.toString(), AddressZero, "wrong delegated cluster");
    });

>>>>>>> 4d51f55c
    it("Redelegate stash and then cancel redeledation", async () => {
        const amount = 1000000;

        // register and delegate
        if(!(await clusterRegistry.isClusterValid.call(registeredCluster1))) {
            await clusterRegistry.register(web3.utils.keccak256("NEAR"), 10, registeredCluster1RewardAddress, registeredCluster1ClientKey, {
                from: registeredCluster1
            });
        }
        const stashId = await createStash(amount, amount);
        await stakeContract.delegateStash(stashId, registeredCluster);

        // Redelegate to cluster that was valid when placing request then has unregistered(hence invalid) when applying redelegation
        await stakeContract.requestStashRedelegation(stashId, registeredCluster1);
        const redeledationLockSelector =  web3.utils.keccak256("REDELEGATION_LOCK");

        const lockID = await web3.utils.keccak256(web3.eth.abi.encodeParameters(
            ["bytes32", "bytes32"],
            [redeledationLockSelector, stashId]
        ));
        let lock = await stakeContract.locks(lockID);

        // fail if unlock block is 0
        if (!lock.unlockBlock.toString()) {
            assert.fail(1, 0, "wrong unlock block");
        }

        // cancel redelegation
        const cancelTx = await stakeContract.cancelRedelegation(stashId);
        assert.equal(cancelTx.logs[0].event, "RedelegationCancelled", "Wrong event emitted");
        lock = await stakeContract.locks(lockID);
        assert.equal(lock.unlockBlock.toString(), 0, "lock not deleted");
    });

    it("cancel stash undelegation", async () => {
        if(!(await clusterRegistry.isClusterValid.call(registeredCluster))) {
            await clusterRegistry.register(web3.utils.keccak256("DOT"), 5, registeredClusterRewardAddress, registeredClusterClientKey, {
                from: registeredCluster
            });
        }

        const amount = 730000;
        await PONDInstance.approve(stakeContract.address, amount);
        const receipt = await stakeContract.createStashAndDelegate([PONDTokenId], [amount], registeredCluster);
        const stashId = receipt.logs[0].args.stashId;
        await stakeContract.undelegateStash(stashId);

        // cancel undelegation
        await truffleAssert.reverts(stakeContract.cancelUndelegation(stashId, registeredCluster));
        for(let i=0; i < 5-1; i++) {
            await advanceBlock(web3);
        }

        const cancelTx = await stakeContract.cancelUndelegation(stashId, registeredCluster);
        assert.equal(cancelTx.logs[0].event, "StashUndelegationCancelled", "Wrong event emitted");
        const stash = await stakeContract.stashes(stashId);
        assert.equal(
            stash.delegatedCluster.toString(),registeredCluster,
            "Cluster not redelegation due to cancellation"
        );
        assert.equal(stash.undelegatesAt.toString(), 0, "stash.undelegatesAt not deleted");
    });

    async function createStash(mpondAmount, pondAmount) {
        const tokens = [];
        const amounts = [];
        if(mpondAmount != 0) {
            await MPONDInstance.transfer(accounts[0], mpondAmount, {
                from: MPONDAccount
            });
            await MPONDInstance.approve(stakeContract.address, mpondAmount);
            tokens.push(MPONDTokenId);
            amounts.push(mpondAmount);
        }
        if(pondAmount != 0) {
            await PONDInstance.approve(stakeContract.address, pondAmount);
            tokens.push(PONDTokenId);
            amounts.push(pondAmount);
        }
        const tx = await stakeContract.createStash(tokens, amounts);
        return (tx.logs[0].args.stashId);
    }

    async function skipBlocks(noOfBlocks) {
        for(let i=0; i < noOfBlocks; i++) {
            await PONDInstance.transfer(accounts[0], 0);
        }
    }
});<|MERGE_RESOLUTION|>--- conflicted
+++ resolved
@@ -1056,18 +1056,7 @@
         assert.equal(oldAmount.toString(), 0);
     });
 
-<<<<<<< HEAD
     it("Request multiple stash redelegations", async () => {
-=======
-    it("Multiple undelegation", async () => {
->>>>>>> 4d51f55c
-        if(!(await clusterRegistry.isClusterValid.call(registeredCluster))) {
-            await clusterRegistry.register(web3.utils.keccak256("DOT"), 5, registeredClusterRewardAddress, clientKey, {
-                from: registeredCluster
-            });
-        }
-<<<<<<< HEAD
-
         const amount = 1000;
         await PONDInstance.approve(stakeContract.address, amount);
         const receipt = await stakeContract.createStashAndDelegate([PONDTokenId], [amount], registeredCluster);
@@ -1107,7 +1096,7 @@
         await truffleAssert.reverts(stakeContract.redelegateStashes([stashId1, stashId2]), "RS2");
         await skipBlocks(4);
         const redelTX = await stakeContract.redelegateStashes([stashId1, stashId2]);
-        
+
         stash1 = await stakeContract.stashes(stashId1);
         stash2 = await stakeContract.stashes(stashId2);
 
@@ -1117,8 +1106,13 @@
         assert.equal(stash1.delegatedCluster.toString(), registeredCluster1, "wrong delegated cluster");
         assert.equal(stash2.delegatedCluster.toString(), registeredCluster1, "wrong delegated cluster");
     });
-    
-=======
+
+    it("Multiple undelegation", async () => {
+        if(!(await clusterRegistry.isClusterValid.call(registeredCluster))) {
+            await clusterRegistry.register(web3.utils.keccak256("DOT"), 5, registeredClusterRewardAddress, clientKey, {
+                from: registeredCluster
+            });
+        }
         const amount = 1000;
         await PONDInstance.approve(stakeContract.address, amount);
         const receipt1 = await stakeContract.createStashAndDelegate([PONDTokenId], [amount], registeredCluster);
@@ -1142,7 +1136,6 @@
         assert.equal(stash2.delegatedCluster.toString(), AddressZero, "wrong delegated cluster");
     });
 
->>>>>>> 4d51f55c
     it("Redelegate stash and then cancel redeledation", async () => {
         const amount = 1000000;
 
