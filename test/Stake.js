--- conflicted
+++ resolved
@@ -1054,7 +1054,6 @@
         assert.equal(oldAmount.toString(), 0);
     });
 
-<<<<<<< HEAD
     it("Multiple undelegation", async () => {
         if(!(await clusterRegistry.isClusterValid.call(registeredCluster))) {
             await clusterRegistry.register(web3.utils.keccak256("DOT"), 5, registeredClusterRewardAddress, clientKey, {
@@ -1082,7 +1081,8 @@
         stash2 = await stakeContract.stashes(stashId2);
         assert.equal(stash1.delegatedCluster.toString(), AddressZero, "wrong delegated cluster");
         assert.equal(stash2.delegatedCluster.toString(), AddressZero, "wrong delegated cluster");
-=======
+    });
+    
     it("Redelegate stash and then cancel redeledation", async () => {
         const amount = 1000000;
 
@@ -1144,7 +1144,6 @@
             "Cluster not redelegation due to cancellation"
         );
         assert.equal(stash.undelegatesAt.toString(), 0, "stash.undelegatesAt not deleted");
->>>>>>> 2d03e4d6
     });
 
     async function createStash(mpondAmount, pondAmount) {
