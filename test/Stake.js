const PONDToken = artifacts.require("TokenLogic.sol");
const PONDProxy = artifacts.require("TokenProxy.sol");

const MPONDToken = artifacts.require("MPondLogic.sol");
const MPONDProxy = artifacts.require("MPondProxy.sol");

const Stake = artifacts.require("StakeManager.sol");
const StakeProxy = artifacts.require("StakeManagerProxy.sol");

const RewardDelegators = artifacts.require("RewardDelegators.sol");
const RewardDelegatorsProxy = artifacts.require("RewardDelegatorsProxy.sol");

const ClusterRegistry = artifacts.require("ClusterRegistry.sol");
const ClusterRegistryProxy = artifacts.require("ClusterRegistryProxy.sol");

const PerfOracle = artifacts.require("ClusterRewards.sol");
const PerfOracleProxy = artifacts.require("ClusterRewardsProxy.sol");

const { BigNumber } = require("ethers/utils");
const appConfig = require("../app-config");
const truffleAssert = require("truffle-assertions");
const { AddressZero } = require("ethers/constants");

contract("Stake contract", async function(accounts) {

    let PONDInstance;
    let MPONDInstance;
    let stakeContract;
    let clusterRegistry;
    let perfOracle;
    let rewardDelegators;
    const bridge = accounts[2];
    const admin = accounts[1];
    const proxyAdmin = accounts[1];
    const dropBridgeAddress = accounts[11];
    const oracleOwner = accounts[10];
    const rewardDelegatorsAdmin = accounts[2];
    const MPONDAccount = accounts[3];
    const registeredCluster = accounts[4];
    const registeredClusterRewardAddress = accounts[7];
    const unregisteredCluster = accounts[5];
    const unregisteredClusterRewardAddress = accounts[8];
    const deregisteredCluster = accounts[6];
    const deregisteredClusterRewardAddress = accounts[9];
    const clientKey = accounts[19];
    const registeredCluster1 = accounts[20];
    const registeredCluster1RewardAddress = accounts[21];
    const registeredCluster2 = accounts[22];
    const registeredCluster2RewardAddress = accounts[23];
    const deregisteredCluster1 = accounts[24];
    const deregisteredCluster1RewardAddress = accounts[25];

    const stakeManagerOwner = accounts[12];
    const clusterRegistryOwner = accounts[13];
    const rewardDelegatorsOwner = accounts[14];
    const clusterRewardsOwner = accounts[15];
    const feeder = accounts[16];

    let PONDTokenId;
    let MPONDTokenId;

    it("deploy stake contract and initialize tokens and whitelist stake contract", async () => {
        const PONDDeployment = await PONDToken.new();
        const pondProxyInstance = await PONDProxy.new(PONDDeployment.address, proxyAdmin);
        PONDInstance = await PONDToken.at(pondProxyInstance.address);

        const MPONDDeployment = await MPONDToken.new();
        const MpondProxyInstance = await MPONDProxy.new(MPONDDeployment.address, proxyAdmin);
        MPONDInstance = await MPONDToken.at(MpondProxyInstance.address);

        await PONDInstance.initialize(
            appConfig.PONDData.name,
            appConfig.PONDData.symbol,
            appConfig.PONDData.decimals,
            bridge
        );
        await MPONDInstance.initialize(
            MPONDAccount,
            bridge,
            dropBridgeAddress,
            {
                from: admin
            }
        );

        const stakeDeployment = await Stake.new();
        const stakeProxyInstance = await StakeProxy.new(stakeDeployment.address, proxyAdmin);
        stakeContract = await Stake.at(stakeProxyInstance.address);

        const clusterRegistryDeployment = await ClusterRegistry.new();
        const clusterRegistryProxy = await ClusterRegistryProxy.new(clusterRegistryDeployment.address, proxyAdmin);
        clusterRegistry = await ClusterRegistry.at(clusterRegistryProxy.address);

        const rewardDelegatorsDeployment = await RewardDelegators.new();
        const rewardDelegatorsProxy = await RewardDelegatorsProxy.new(rewardDelegatorsDeployment.address, proxyAdmin);
        rewardDelegators = await RewardDelegators.at(rewardDelegatorsProxy.address);

        const perfOracleDeployment = await PerfOracle.new();
        const perfOracleProxyInstance = await PerfOracleProxy.new(perfOracleDeployment.address, proxyAdmin);
        perfOracle = await PerfOracle.at(perfOracleProxyInstance.address);

        PONDTokenId = web3.utils.keccak256(PONDInstance.address);
        MPONDTokenId = web3.utils.keccak256(MPONDInstance.address);

        await stakeContract.initialize(
            [PONDTokenId, MPONDTokenId],
            [PONDInstance.address, MPONDInstance.address],
            MPONDInstance.address,
            clusterRegistry.address,
            rewardDelegators.address,
            stakeManagerOwner
        );

        const selectors = [web3.utils.keccak256("COMMISSION_LOCK"), web3.utils.keccak256("SWITCH_NETWORK_LOCK"), web3.utils.keccak256("UNREGISTER_LOCK")];
        const lockWaitTimes = [4, 10, 22];

        await clusterRegistry.initialize(selectors, lockWaitTimes, clusterRegistryOwner);

        await rewardDelegators.initialize(
            appConfig.staking.undelegationWaitTime,
            stakeContract.address,
            perfOracle.address,
            clusterRegistry.address,
            rewardDelegatorsOwner,
            appConfig.staking.minMPONDStake,
            web3.utils.keccak256("MPOND"),
            PONDInstance.address,
            [PONDTokenId, MPONDTokenId],
            [appConfig.staking.PondRewardFactor, appConfig.staking.MPondRewardFactor]
        )

        await perfOracle.initialize(
            clusterRewardsOwner, // oracleOwner,
            rewardDelegators.address,
            ["0xa486e4b27cce131bfeacd003018c22a55744bdb94821829f0ff1d4061d8d0533", "0x400c11d24cbc493052ef2bdd6a364730aa6ad3883b7e7d99ba40b34062cf1701", "0x9bd00430e53a5999c7c603cfc04cbdaf68bdbc180f300e4a2067937f57a0534f"],
            [100, 100, 100],
            appConfig.staking.rewardPerEpoch,
            MPONDInstance.address,
            appConfig.staking.payoutDenomination,
            feeder,
            10
        )

        await MPONDInstance.addWhiteListAddress(stakeContract.address, {
            from: admin
        })
        assert((await MPONDInstance.isWhiteListed(stakeContract.address), "StakeManager contract not whitelisted"));

        // await MPONDInstance.addWhiteListAddress(perfOracle.address, {
        //     from: admin
        // })
        // assert((await MPONDInstance.isWhiteListed(perfOracle.address), "StakeManager contract not whitelisted"));

        await PONDInstance.mint(accounts[0], new BigNumber("100000000000000000000"));

        await PONDInstance.transfer(perfOracle.address, appConfig.staking.rewardPerEpoch*100);

        await stakeContract.updateLockWaitTime(web3.utils.keccak256("REDELEGATION_LOCK"), 5, {
            from: stakeManagerOwner
        });
        assert((await stakeContract.lockWaitTime(web3.utils.keccak256("REDELEGATION_LOCK"))) == 5, "Waittime not set correctly");
    });

    it("create POND stash", async () => {
        const amount = 12000000;

        await PONDInstance.mint(accounts[0], new BigNumber("100000000000000000000"));

        await PONDInstance.approve(stakeContract.address, 0);
        // should revert without token allowance
        await truffleAssert.reverts(stakeContract.createStash([PONDTokenId], [1]));

        await PONDInstance.approve(stakeContract.address, amount);
        assert((await PONDInstance.allowance(accounts[0], stakeContract.address)) == amount);
        const prevUserBalance = await PONDInstance.balanceOf(accounts[0]);
        const prevBalLowStash = await PONDInstance.balanceOf(stakeContract.address);
        // Even if excess amount is approved, only amount mentioned while creating stash should be used and tokens should be transferred to stakingContract.
        let tx = await stakeContract.createStash([PONDTokenId], [amount - 100]);
        const postBalLowStash = await PONDInstance.balanceOf(stakeContract.address);
        const postUserBalance = await PONDInstance.balanceOf(accounts[0]);
        assert(postBalLowStash.sub(prevBalLowStash) == amount-100, `StakeManager balance not matching: Prev: ${prevUserBalance.toString()}, Post: ${postUserBalance.toString()}, Amount: ${amount-100}`);
        assert(prevUserBalance.sub(postUserBalance) == amount-100, `User balance not matching: Prev: ${prevUserBalance.toString()}, Post: ${postUserBalance.toString()}, Amount: ${amount-100}`);

        await PONDInstance.approve(stakeContract.address, amount);
        const prevBalEqStash = await PONDInstance.balanceOf(stakeContract.address);
        // If exact amount is approved, the stash should still be created and tokens transferred to stakingContract with specified amount
        await stakeContract.createStash([PONDTokenId], [amount]);
        const postBalEqStash = await PONDInstance.balanceOf(stakeContract.address);
        assert(postBalEqStash.sub(prevBalEqStash) == amount);

        // Should revert if trying to createStash with more amount than approved.
        await PONDInstance.approve(stakeContract.address, amount);
        await truffleAssert.reverts(stakeContract.createStash([PONDTokenId], [amount+1]));

        // should revert if trying to createStash with any of the token using 0 amount
        await PONDInstance.approve(stakeContract.address, amount);
        await truffleAssert.reverts(stakeContract.createStash([PONDTokenId], [0]));
        await truffleAssert.reverts(stakeContract.createStash([PONDTokenId, MPONDTokenId], [amount, 0]));

        // should revert if trying to createStash with same tokenId sent multiple times in same tx
        await PONDInstance.approve(stakeContract.address, amount+2);
        await MPONDInstance.transfer(accounts[0], amount, {
            from: MPONDAccount
        });
        await MPONDInstance.approve(stakeContract.address, amount);
        await truffleAssert.reverts(stakeContract.createStash([PONDTokenId, MPONDTokenId, PONDTokenId], [amount, amount, 2]))
        // If multiple stashes with same data are created, stashid should be different for both
        await PONDInstance.approve(stakeContract.address, amount*2);
        let tx1 = await stakeContract.createStash([PONDTokenId], [amount]);
        let tx2 = await stakeContract.createStash([PONDTokenId], [amount]);
        assert(tx1.logs[0].args.stashId != tx2.logs[0].args.stashId);
    });

    it("create MPOND stash", async () => {
        const amount = 13000000;

        await MPONDInstance.transfer(accounts[0], amount*8, {
            from: MPONDAccount
        });

        await MPONDInstance.approve(stakeContract.address, 0);
        // should revert without token allowance
        await truffleAssert.reverts(stakeContract.createStash([MPONDTokenId], [1]));

        await MPONDInstance.approve(stakeContract.address, amount);
        assert((await MPONDInstance.allowance(accounts[0], stakeContract.address)) == amount);

        const prevUserBalance = await MPONDInstance.balanceOf(accounts[0]);
        const prevBalLowStash = await MPONDInstance.balanceOf(stakeContract.address);
        // Even if excess amount is approved, only amount mentioned while creating stash should be used and tokens should be transferred to stakingContract.
        let tx = await stakeContract.createStash([MPONDTokenId], [amount - 100]);
        const postBalLowStash = await MPONDInstance.balanceOf(stakeContract.address);
        const postUserBalance = await MPONDInstance.balanceOf(accounts[0]);
        assert(postBalLowStash.sub(prevBalLowStash) == amount-100);
        assert(prevUserBalance.sub(postUserBalance) == amount-100);

        await MPONDInstance.approve(stakeContract.address, amount);
        const prevBalEqStash = await MPONDInstance.balanceOf(stakeContract.address);
        // If exact amount is approved, the stash should still be created and tokens transferred to stakingContract with specified amount
        await stakeContract.createStash([MPONDTokenId], [amount]);
        const postBalEqStash = await MPONDInstance.balanceOf(stakeContract.address);
        assert(postBalEqStash.sub(prevBalEqStash) == amount);

        // Should revert if trying to createStash with more amount than approved.
        await MPONDInstance.approve(stakeContract.address, amount);
        await truffleAssert.reverts(stakeContract.createStash([MPONDTokenId], [amount+1]));

        // should revert if trying to createStash with any of the token using 0 amount
        await MPONDInstance.approve(stakeContract.address, amount);
        await truffleAssert.reverts(stakeContract.createStash([MPONDTokenId], [0]));
        await truffleAssert.reverts(stakeContract.createStash([PONDTokenId, MPONDTokenId], [0, amount]));

        // should revert if trying to createStash with same tokenId sent multiple times in same tx
        await MPONDInstance.approve(stakeContract.address, amount+2);
        await PONDInstance.approve(stakeContract.address, amount);
        await truffleAssert.reverts(stakeContract.createStash([MPONDTokenId, PONDTokenId, MPONDTokenId], [amount, amount, 2]))
        // If multiple stashes with same data are created, stashid should be different for both
        await MPONDInstance.approve(stakeContract.address, amount*2);
        let tx1 = await stakeContract.createStash([MPONDTokenId], [amount]);
        let tx2 = await stakeContract.createStash([MPONDTokenId], [amount]);
        assert(tx1.logs[0].args.stashId != tx2.logs[0].args.stashId);
    });

    it("Delegated Stash to cluster that is yet to be created", async () => {
        // delegate a stash that is to be created, should revert
    });

    it("Delegate stash and ensure bookkeeping of cluster and delegator are correct", async () => {
        // delegate a stash and ensure that total cluster delegation increased and the delegator delegation increased
    });

    it("Delegate partially withdrawn stash", async () => {
        // delegate a stash that is partially withdrawn before delegating
    });

    it("Delegate POND stash", async () => {
        // delegate a stash that is withdrawn before delegating and hence deleted
        // delegate a stash already delegating
        // delegate a stash that is undelegating to same cluster
        // delegate a stash that is undelegating to different cluster
        // delegate a stash that is undelegated to a different cluster
        // delegate a stash that is undelegated to same cluster
        // delegate a stash that is undelegated and some amount is withdrawn
        // delegate a stash that is undelegated and completely withdrawn, hence deleted
        // delegate a stash that has multiple tokens
        // delegate from a stash
        const amount = 1000000;
        // register cluster with cluster registry
        await clusterRegistry.register(web3.utils.keccak256("DOT"), 5, registeredClusterRewardAddress, clientKey, {
            from: registeredCluster
        });

        const clusterInitialPONDDelegation = (await rewardDelegators.getClusterDelegation(registeredCluster, PONDTokenId));

        const stashId = await createStash(0, amount);
        const initialStakeContractBalance = (await PONDInstance.balanceOf(stakeContract.address)).toString();
        await stakeContract.delegateStash(stashId, registeredCluster);
        const finalStakeContractBalance = (await PONDInstance.balanceOf(stakeContract.address)).toString();
        const clusterPONDDelegation = (await rewardDelegators.getClusterDelegation(registeredCluster, PONDTokenId));

        assert(clusterPONDDelegation - clusterInitialPONDDelegation == amount);
        assert(finalStakeContractBalance == initialStakeContractBalance);
    });

    it("Delegate MPOND stash", async () => {
        const amount = 1500000;
        // register cluster with cluster registry
        await truffleAssert.reverts(clusterRegistry.register(web3.utils.keccak256("DOT"), 5, registeredClusterRewardAddress, clientKey, {
            from: registeredCluster
        }));
        const clusterInitialMPONDDelegation = (await rewardDelegators.getClusterDelegation(registeredCluster, MPONDTokenId));

        const stashId = await createStash(amount, 0);
        const initalStakeContractBalance = (await MPONDInstance.balanceOf(stakeContract.address)).toString();
        await stakeContract.delegateStash(stashId, registeredCluster);
        const finalStakeContractBalance = (await MPONDInstance.balanceOf(stakeContract.address)).toString();
        const clusterMPONDDelegation = (await rewardDelegators.getClusterDelegation(registeredCluster, MPONDTokenId));

        assert(clusterMPONDDelegation - clusterInitialMPONDDelegation == amount);
        assert(finalStakeContractBalance == initalStakeContractBalance);
    });

    // it("Delegate random token to stash", async () => {
    //     const amount = 100000;
    //     await truffleAssert.fails(stakeContract.createStash(2, amount));
    // });

    it("Delegate POND to invalid cluster", async () => {
        const amount = 900000;
        const stashId = await createStash(0, amount);
        await truffleAssert.reverts(stakeContract.delegateStash(stashId, unregisteredCluster));
    });

    it("Delegate MPOND to invalid cluster", async () => {
        const amount = 800000;
        const stashId = await createStash(amount, 0);
        await truffleAssert.reverts(stakeContract.delegateStash(stashId, unregisteredCluster));
    });

    it("Delegate MPOND to deregistered cluster", async () => {
        await clusterRegistry.register(web3.utils.keccak256("NEAR"), 5, deregisteredClusterRewardAddress, clientKey, {
            from: deregisteredCluster
        });
        await clusterRegistry.unregister({
            from: deregisteredCluster
        })

        await skipBlocks(23);

        const amount = 700000;
        const stashId = await createStash(amount, 0);

        await truffleAssert.reverts(stakeContract.delegateStash(stashId, deregisteredCluster));
    });

    it("Redelegate a undelegated POND stash", async () => {
        const amount = 1000000;
        // register and delegate
        if(!(await clusterRegistry.isClusterValid.call(registeredCluster))) {
            await clusterRegistry.register(web3.utils.keccak256("DOT"), 5, registeredClusterRewardAddress, clientKey, {
                from: registeredCluster
            });
        }
        if(!(await clusterRegistry.isClusterValid.call(registeredCluster1))) {
            await clusterRegistry.register(web3.utils.keccak256("NEAR"), 10, registeredCluster1RewardAddress, clientKey, {
                from: registeredCluster1
            });
        }
        const stashId = await createStash(0, amount);
        const clusterInitialPONDDelegation = (await rewardDelegators.getClusterDelegation(registeredCluster, PONDTokenId));
        await stakeContract.delegateStash(stashId, registeredCluster);
        const clusterFinalDelegation = (await rewardDelegators.getClusterDelegation(registeredCluster, PONDTokenId));
        assert(clusterFinalDelegation - clusterInitialPONDDelegation == amount, "Delegation of cluster not updated");
        // verify if redelegation is allowed after the time period and value changes after delegatedCluster is changed
        const delegationBeforeRedelegateRequest = (await rewardDelegators.getClusterDelegation(registeredCluster1, PONDTokenId));
        const prevClusterDelegationBeforeRedelegateRequest = (await rewardDelegators.getClusterDelegation(registeredCluster, PONDTokenId));
        const stakeContractBalanceBeforeRedelegateRequest = (await PONDInstance.balanceOf(stakeContract.address));
        await stakeContract.requestStashRedelegation(stashId, registeredCluster1);
        const delegationAfterRedelegateRequest = (await rewardDelegators.getClusterDelegation(registeredCluster1, PONDTokenId));
        const prevClusterDelegationAfterRedelegateRequest = (await rewardDelegators.getClusterDelegation(registeredCluster, PONDTokenId));
        const stakeContractBalanceAfterRedelegateRequest = (await PONDInstance.balanceOf(stakeContract.address));
        // check if the delegations doesn't change when requested, also the balance of stake contract doesn't change
        assert(delegationBeforeRedelegateRequest.eq(delegationAfterRedelegateRequest));
        assert(prevClusterDelegationBeforeRedelegateRequest.eq(prevClusterDelegationAfterRedelegateRequest));
        assert(stakeContractBalanceBeforeRedelegateRequest.eq(stakeContractBalanceAfterRedelegateRequest));
        await skipBlocks(2);
        await truffleAssert.reverts(stakeContract.requestStashRedelegation(stashId, registeredCluster1), "SM:RSR-Please close the existing redelegation request before placing a new one")
        await truffleAssert.reverts(stakeContract.redelegateStash(stashId));
        await truffleAssert.reverts(stakeContract.requestStashRedelegation(stashId, registeredCluster1), "SM:RSR-Please close the existing redelegation request before placing a new one")
        await stakeContract.redelegateStash(stashId);
        const delegationAfterRedelegate = (await rewardDelegators.getClusterDelegation(registeredCluster1, PONDTokenId));
        const prevClusterDelegationAfterRedelegate = (await rewardDelegators.getClusterDelegation(registeredCluster, PONDTokenId));
        const stakeContractBalanceAfterRedelegate = (await PONDInstance.balanceOf(stakeContract.address));
        assert((await stakeContract.stashes(stashId)).delegatedCluster == registeredCluster1);
        assert(delegationAfterRedelegate - delegationAfterRedelegateRequest == amount);
        assert(prevClusterDelegationAfterRedelegateRequest - prevClusterDelegationAfterRedelegate == amount);
        assert(stakeContractBalanceAfterRedelegateRequest.eq(stakeContractBalanceAfterRedelegate));
    });

    it("Redelegate a undelegated MPOND stash", async () => {
        const amount = 1000000;
        // register and delegate
        if(!(await clusterRegistry.isClusterValid.call(registeredCluster))) {
            await clusterRegistry.register(web3.utils.keccak256("DOT"), 5, registeredClusterRewardAddress, clientKey, {
                from: registeredCluster
            });
        }
        if(!(await clusterRegistry.isClusterValid.call(registeredCluster1))) {
            await clusterRegistry.register(web3.utils.keccak256("NEAR"), 10, registeredCluster1RewardAddress, clientKey, {
                from: registeredCluster1
            });
        }
        // Redelegate a stash that is delegated to some cluster and check the wait time and updates in cluster delegations
        const stashId = await createStash(amount, 0);
        const clusterInitialMPONDDelegation = (await rewardDelegators.getClusterDelegation(registeredCluster, MPONDTokenId));
        await stakeContract.delegateStash(stashId, registeredCluster);
        const clusterFinalDelegation = (await rewardDelegators.getClusterDelegation(registeredCluster, MPONDTokenId));
        assert(clusterFinalDelegation - clusterInitialMPONDDelegation == amount, "Delegation of cluster not updated");
        // verify if redelegation is allowed after the time period and value changes after delegatedCluster is changed
        const delegationBeforeRedelegateRequest = (await rewardDelegators.getClusterDelegation(registeredCluster1, MPONDTokenId));
        const prevClusterDelegationBeforeRedelegateRequest = (await rewardDelegators.getClusterDelegation(registeredCluster, MPONDTokenId));
        const stakeContractBalanceBeforeRedelegateRequest = (await MPONDInstance.balanceOf(stakeContract.address));
        await stakeContract.requestStashRedelegation(stashId, registeredCluster1);
        const delegationAfterRedelegateRequest = (await rewardDelegators.getClusterDelegation(registeredCluster1, MPONDTokenId));
        const prevClusterDelegationAfterRedelegateRequest = (await rewardDelegators.getClusterDelegation(registeredCluster, MPONDTokenId));
        const stakeContractBalanceAfterRedelegateRequest = (await MPONDInstance.balanceOf(stakeContract.address));
        // check if the delegations doesn't change when requested, also the balance of stake contract doesn't change
        assert(delegationBeforeRedelegateRequest.eq(delegationAfterRedelegateRequest));
        assert(prevClusterDelegationBeforeRedelegateRequest.eq(prevClusterDelegationAfterRedelegateRequest));
        assert(stakeContractBalanceBeforeRedelegateRequest.eq(stakeContractBalanceAfterRedelegateRequest));
        await truffleAssert.reverts(stakeContract.requestStashRedelegation(stashId, registeredCluster1), "SM:RSR-Please close the existing redelegation request before placing a new one")
        await skipBlocks(2);
        await truffleAssert.reverts(stakeContract.redelegateStash(stashId));
        await truffleAssert.reverts(stakeContract.requestStashRedelegation(stashId, registeredCluster1), "SM:RSR-Please close the existing redelegation request before placing a new one")
        await stakeContract.redelegateStash(stashId);
        const delegationAfterRedelegate = (await rewardDelegators.getClusterDelegation(registeredCluster1, MPONDTokenId));
        const prevClusterDelegationAfterRedelegate = (await rewardDelegators.getClusterDelegation(registeredCluster, MPONDTokenId));
        const stakeContractBalanceAfterRedelegate = (await MPONDInstance.balanceOf(stakeContract.address));
        assert((await stakeContract.stashes(stashId)).delegatedCluster == registeredCluster1);
        assert(delegationAfterRedelegate - delegationAfterRedelegateRequest == amount);
        assert(prevClusterDelegationAfterRedelegateRequest - prevClusterDelegationAfterRedelegate == amount);
        assert(stakeContractBalanceAfterRedelegateRequest.eq(stakeContractBalanceAfterRedelegate));
    });

    it("Redelegate to unregistered cluster", async () => {
        const amount = 1000000;
        // register and delegate
        if(!(await clusterRegistry.isClusterValid.call(registeredCluster))) {
            await clusterRegistry.register(web3.utils.keccak256("DOT"), 5, registeredClusterRewardAddress, clientKey, {
                from: registeredCluster
            });
        }
        if(!(await clusterRegistry.isClusterValid.call(registeredCluster1))) {
            await clusterRegistry.register(web3.utils.keccak256("NEAR"), 10, registeredCluster1RewardAddress, clientKey, {
                from: registeredCluster1
            });
        }
        // Redelegate to invalid cluster
        const stashId = await createStash(amount, amount);
        await truffleAssert.reverts(stakeContract.requestStashRedelegation(stashId, registeredCluster));
        await stakeContract.delegateStash(stashId, registeredCluster);
        await stakeContract.requestStashRedelegation(stashId, registeredCluster2);
        await skipBlocks(5);
        await truffleAssert.reverts(stakeContract.redelegateStash(stashId));
        // cleanup  the redelegation
        if(!(await clusterRegistry.isClusterValid.call(registeredCluster2))) {
            await clusterRegistry.register(web3.utils.keccak256("NEAR"), 10, registeredCluster2RewardAddress, clientKey, {
                from: registeredCluster2
            });
        }
        await skipBlocks(20);
        await stakeContract.redelegateStash(stashId);
    });

    it("Redelegate to cluster that became invalid after request", async () => {
        const amount = 1000000;
        // register and delegate
        if(!(await clusterRegistry.isClusterValid.call(registeredCluster))) {
            await clusterRegistry.register(web3.utils.keccak256("DOT"), 5, registeredClusterRewardAddress, clientKey, {
                from: registeredCluster
            });
        }
        if(!(await clusterRegistry.isClusterValid.call(registeredCluster1))) {
            await clusterRegistry.register(web3.utils.keccak256("NEAR"), 10, registeredCluster1RewardAddress, clientKey, {
                from: registeredCluster1
            });
        }
        const stashId = await createStash(amount, amount);
        await stakeContract.delegateStash(stashId, registeredCluster);
        // Redelegate to cluster that was valid when placing request then has unregistered(hence invalid) when applying redelegation
        await stakeContract.requestStashRedelegation(stashId, registeredCluster1);
        await clusterRegistry.unregister({
            from: registeredCluster1
        });
        await skipBlocks(23);
        assert(!(await clusterRegistry.isClusterValid.call(registeredCluster1)));
        await truffleAssert.reverts(stakeContract.redelegateStash(stashId));
        // cleanup the redelegation
        await clusterRegistry.register(web3.utils.keccak256("DOT"), 5, registeredClusterRewardAddress, clientKey, {
            from: registeredCluster1
        });
        await stakeContract.redelegateStash(stashId);
    });

    it("Redelegate a stash to a unregistering cluster", async () => {
        const amount = 1000000;
        // register and delegate
        if(!(await clusterRegistry.isClusterValid.call(registeredCluster))) {
            await clusterRegistry.register(web3.utils.keccak256("DOT"), 5, registeredClusterRewardAddress, clientKey, {
                from: registeredCluster
            });
        }
        if(!(await clusterRegistry.isClusterValid.call(registeredCluster1))) {
            await clusterRegistry.register(web3.utils.keccak256("NEAR"), 10, registeredCluster1RewardAddress, clientKey, {
                from: registeredCluster1
            });
        }
        const stashId = await createStash(amount, amount);
        await stakeContract.delegateStash(stashId, registeredCluster);
        // Redelegate a stash that is undelegating
        await clusterRegistry.unregister({
            from: registeredCluster
        });
        await stakeContract.requestStashRedelegation(stashId, registeredCluster1);
        await skipBlocks(4);
        const delegationAfterRedelegateRequest = (await rewardDelegators.getClusterDelegation(registeredCluster1, MPONDTokenId));
        const prevClusterDelegationAfterRedelegateRequest = (await rewardDelegators.getClusterDelegation(registeredCluster, MPONDTokenId));
        const stakeContractBalanceAfterRedelegateRequest = (await MPONDInstance.balanceOf(stakeContract.address));
        await stakeContract.redelegateStash(stashId);
        const delegationAfterRedelegate = (await rewardDelegators.getClusterDelegation(registeredCluster1, MPONDTokenId));
        const prevClusterDelegationAfterRedelegate = (await rewardDelegators.getClusterDelegation(registeredCluster, MPONDTokenId));
        const stakeContractBalanceAfterRedelegate = (await MPONDInstance.balanceOf(stakeContract.address));
        assert((await stakeContract.stashes(stashId)).delegatedCluster == registeredCluster1);
        assert(delegationAfterRedelegate - delegationAfterRedelegateRequest == amount);
        assert(prevClusterDelegationAfterRedelegateRequest - prevClusterDelegationAfterRedelegate == amount);
        assert(stakeContractBalanceAfterRedelegateRequest.eq(stakeContractBalanceAfterRedelegate));
        await skipBlocks(18);
        assert(!(await clusterRegistry.isClusterValid.call(registeredCluster)));
    });

    it("Redelegate a stash to a unregistered cluster", async () => {
        const amount = 1000000;
        // register and delegate
        if(!(await clusterRegistry.isClusterValid.call(registeredCluster))) {
            await clusterRegistry.register(web3.utils.keccak256("DOT"), 5, registeredClusterRewardAddress, clientKey, {
                from: registeredCluster
            });
        }
        if(!(await clusterRegistry.isClusterValid.call(registeredCluster1))) {
            await clusterRegistry.register(web3.utils.keccak256("NEAR"), 10, registeredCluster1RewardAddress, clientKey, {
                from: registeredCluster1
            });
        }
        const stashId = await createStash(amount, amount);
        await stakeContract.delegateStash(stashId, registeredCluster);
        await clusterRegistry.unregister({
            from: registeredCluster1
        });
        // Register redelegate when cluster is undelegating and apply it when undelegated
        await stakeContract.requestStashRedelegation(stashId, registeredCluster1);
        await skipBlocks(23);
        assert(!(await clusterRegistry.isClusterValid.call(registeredCluster1)));
        await truffleAssert.reverts(stakeContract.redelegateStash(stashId));
        // cleanup redelegation
        await clusterRegistry.register(web3.utils.keccak256("NEAR"), 10, registeredCluster1RewardAddress, clientKey, {
            from: registeredCluster1
        });
        await stakeContract.redelegateStash(stashId);
    });

    it("Redelegate stash from an unregistered cluster", async () => {
        const amount = 1000000;
        // register and delegate
        if(!(await clusterRegistry.isClusterValid.call(registeredCluster))) {
            await clusterRegistry.register(web3.utils.keccak256("DOT"), 5, registeredClusterRewardAddress, clientKey, {
                from: registeredCluster
            });
        }
        if(!(await clusterRegistry.isClusterValid.call(registeredCluster1))) {
            await clusterRegistry.register(web3.utils.keccak256("NEAR"), 10, registeredCluster1RewardAddress, clientKey, {
                from: registeredCluster1
            });
        }
        const stashId = await createStash(amount, amount);
        await stakeContract.delegateStash(stashId, registeredCluster);
        // Redelegate a stash that is undelegated
        await clusterRegistry.unregister({
            from: registeredCluster
        });
        await stakeContract.requestStashRedelegation(stashId, registeredCluster1);
        await skipBlocks(23);
        assert(!(await clusterRegistry.isClusterValid.call(registeredCluster)));
        await stakeContract.redelegateStash(stashId);
    });

    it("Redelegate stash that is undelegating", async () => {
        const amount = 1000000;
        // register and delegate
        if(!(await clusterRegistry.isClusterValid.call(registeredCluster))) {
            await clusterRegistry.register(web3.utils.keccak256("DOT"), 5, registeredClusterRewardAddress, clientKey, {
                from: registeredCluster
            });
        }
        if(!(await clusterRegistry.isClusterValid.call(registeredCluster1))) {
            await clusterRegistry.register(web3.utils.keccak256("NEAR"), 10, registeredCluster1RewardAddress, clientKey, {
                from: registeredCluster1
            });
        }
        const stashId = await createStash(amount, amount);
        await stakeContract.delegateStash(stashId, registeredCluster);
        await stakeContract.undelegateStash(stashId);
        await truffleAssert.reverts(stakeContract.requestStashRedelegation(stashId, registeredCluster1));

    });

    it("Redelegate cluster when registered and apply when unregistering", async () => {
        const amount = 1000000;
        // register and delegate
        if(!(await clusterRegistry.isClusterValid.call(registeredCluster))) {
            await clusterRegistry.register(web3.utils.keccak256("DOT"), 5, registeredClusterRewardAddress, clientKey, {
                from: registeredCluster
            });
        }
        if(!(await clusterRegistry.isClusterValid.call(registeredCluster1))) {
            await clusterRegistry.register(web3.utils.keccak256("NEAR"), 10, registeredCluster1RewardAddress, clientKey, {
                from: registeredCluster1
            });
        }
        const stashId = await createStash(amount, amount);
        await stakeContract.delegateStash(stashId, registeredCluster);
        // Register redelegate when cluster is registered and apply it when unregistering
        await stakeContract.requestStashRedelegation(stashId, registeredCluster1);
        await clusterRegistry.unregister({
            from: registeredCluster1
        });
        await skipBlocks(4);
        await stakeContract.redelegateStash(stashId);
        // cleanup unregistration
        await skipBlocks(20);
    });

    it("Check if redelegation requests before undelegation are applicable after", async () => {
        const amount = 1000000;
        // register and delegate
        if(!(await clusterRegistry.isClusterValid.call(registeredCluster))) {
            await clusterRegistry.register(web3.utils.keccak256("DOT"), 5, registeredClusterRewardAddress, clientKey, {
                from: registeredCluster
            });
        }
        if(!(await clusterRegistry.isClusterValid.call(registeredCluster1))) {
            await clusterRegistry.register(web3.utils.keccak256("NEAR"), 10, registeredCluster1RewardAddress, clientKey, {
                from: registeredCluster1
            });
        }
        const stashId = await createStash(amount, amount);
        await stakeContract.delegateStash(stashId, registeredCluster);
        // Register redelegate to a cluster, undelegate and delegate again to another cluster. Now apply redelegation
        await stakeContract.requestStashRedelegation(stashId, registeredCluster1);
        await stakeContract.undelegateStash(stashId);
        await skipBlocks(23);
        await stakeContract.delegateStash(stashId, registeredCluster);
        await truffleAssert.reverts(stakeContract.redelegateStash(stashId));
    });

    it("Check if redelegation request remains active even after usage", async () => {
        const amount = 1000000;
        // register and delegate
        if(!(await clusterRegistry.isClusterValid.call(registeredCluster))) {
            await clusterRegistry.register(web3.utils.keccak256("DOT"), 5, registeredClusterRewardAddress, clientKey, {
                from: registeredCluster
            });
        }
        if(!(await clusterRegistry.isClusterValid.call(registeredCluster1))) {
            await clusterRegistry.register(web3.utils.keccak256("NEAR"), 10, registeredCluster1RewardAddress, clientKey, {
                from: registeredCluster1
            });
        }
        const stashId = await createStash(amount, amount);
        await stakeContract.delegateStash(stashId, registeredCluster);
        // Register redelegate to a cluster and apply redelegation, undelegate and delegate again to another cluster. Now apply redelegation again
        await stakeContract.requestStashRedelegation(stashId, registeredCluster1);
        await skipBlocks(4);
        await stakeContract.redelegateStash(stashId)
        await truffleAssert.reverts(stakeContract.redelegateStash(stashId));
        await skipBlocks(4);
        await truffleAssert.reverts(stakeContract.redelegateStash(stashId));
        await stakeContract.undelegateStash(stashId);
        await skipBlocks(23);
        await stakeContract.delegateStash(stashId, registeredCluster);
        await truffleAssert.reverts(stakeContract.redelegateStash(stashId));
    });
    // Redelegate a stash that is undelegating
    // Redelegate a stash that is undelegated
    // Redelegate a stash that is undelegated and partially withdrawn
    // Redelegate a stash that is undelegated and fully withdrawn, hence deleted
    // Redelegate a stash to the same cluster

    // Register redelegate when cluster is delegated and apply it after undelegated and delegate again. Now apply redelegation again
    // Register redelegate when cluster is undelegating and apply it after undelegated and delegate again. Now apply redelegation again.

    it("create and Delegate POND stash", async () => {
        const amount = 750000;
        await PONDInstance.approve(stakeContract.address, amount);

        const clusterInitialDelegation = (await rewardDelegators.getClusterDelegation(registeredCluster, PONDTokenId));

        await stakeContract.createStashAndDelegate([PONDTokenId], [amount], registeredCluster);

        const clusterDelegation = (await rewardDelegators.getClusterDelegation(registeredCluster, PONDTokenId));
        assert(clusterDelegation - clusterInitialDelegation == amount);
    });

    it("create and Delegate MPOND stash", async () => {
        const amount = 710000;
        await MPONDInstance.transfer(accounts[0], amount, {
            from: MPONDAccount
        });
        await MPONDInstance.approve(stakeContract.address, amount);

        const clusterInitialDelegation = (await rewardDelegators.getClusterDelegation(registeredCluster, MPONDTokenId));

        await stakeContract.createStashAndDelegate([MPONDTokenId], [amount], registeredCluster);

        const clusterDelegation = (await rewardDelegators.getClusterDelegation(registeredCluster, MPONDTokenId));
        assert(clusterDelegation - clusterInitialDelegation == amount);
    });

    it("Undelegate POND stash", async () => {
        const amount = 730000;
        await PONDInstance.approve(stakeContract.address, amount);

        const clusterInitialDelegation = (await rewardDelegators.getClusterDelegation(registeredCluster, PONDTokenId));

        const receipt = await stakeContract.createStashAndDelegate([PONDTokenId], [amount], registeredCluster);
        const clusterDelegation = (await rewardDelegators.getClusterDelegation(registeredCluster, PONDTokenId));
        assert(clusterDelegation - clusterInitialDelegation == amount);
        const stashId = receipt.logs[0].args.stashId;

        const balanceBefore = await PONDInstance.balanceOf(accounts[0]);
        await stakeContract.undelegateStash(stashId);
        const balanceAfter = await PONDInstance.balanceOf(accounts[0]);
        assert(balanceAfter.toString() == balanceBefore.toString());
        const clusterDelegationAfterUndelegation = (await rewardDelegators.getClusterDelegation(registeredCluster, PONDTokenId));
        assert(clusterInitialDelegation.toString() == clusterDelegationAfterUndelegation.toString());
    });

    it("Undelegate MPOND stash", async () => {
        const amount = 710000;
        await MPONDInstance.transfer(accounts[0], amount, {
            from: MPONDAccount
        });
        await MPONDInstance.approve(stakeContract.address, amount);

        const clusterInitialDelegation = (await rewardDelegators.getClusterDelegation(registeredCluster, MPONDTokenId));
        const receipt = await stakeContract.createStashAndDelegate([MPONDTokenId], [amount], registeredCluster);
        const clusterDelegation = (await rewardDelegators.getClusterDelegation(registeredCluster, MPONDTokenId));
        assert(clusterDelegation - clusterInitialDelegation == amount);
        const stashId = receipt.logs[0].args.stashId;

        const balanceBefore = await MPONDInstance.balanceOf(accounts[0]);
        await stakeContract.undelegateStash(stashId);
        const balanceAfter = await MPONDInstance.balanceOf(accounts[0]);
        assert(balanceBefore == balanceBefore);
        const clusterDelegationAfterUndelegation = (await rewardDelegators.getClusterDelegation(registeredCluster, MPONDTokenId));
        assert(clusterInitialDelegation.toString() == clusterDelegationAfterUndelegation.toString());
    });

    it("Undelegate POND stash that doesn't exists", async () => {
        const amount = 690000;
        await PONDInstance.approve(stakeContract.address, amount);
        const receipt = await stakeContract.createStashAndDelegate([PONDTokenId], [amount], registeredCluster);
        const stashId = receipt.logs[0].args.stashId;
        await stakeContract.undelegateStash(stashId);

        await truffleAssert.reverts(stakeContract.undelegateStash(stashId));
    });

    it("Undelegate MPOND stash that doesn't exists", async () => {
        const amount = 680000;
        await MPONDInstance.transfer(accounts[0], amount, {
            from: MPONDAccount
        });
        await MPONDInstance.approve(stakeContract.address, amount);
        const receipt = await stakeContract.createStashAndDelegate([MPONDTokenId], [amount], registeredCluster);
        const stashId = receipt.logs[0].args.stashId;
        await stakeContract.undelegateStash(stashId);

        await truffleAssert.reverts(stakeContract.undelegateStash(stashId));
    });

    it("Undelegate POND stash from a deregistering cluster", async () => {
        const amount = 670000;
        await PONDInstance.approve(stakeContract.address, amount);
        await clusterRegistry.register(web3.utils.keccak256("NEAR"), 5, deregisteredClusterRewardAddress, clientKey, {
            from: deregisteredCluster
        });

        const clusterInitialDelegation = (await rewardDelegators.getClusterDelegation(registeredCluster, PONDTokenId));
        const receipt = await stakeContract.createStashAndDelegate([PONDTokenId], [amount], registeredCluster);
        const clusterDelegation = (await rewardDelegators.getClusterDelegation(registeredCluster, PONDTokenId));
        assert(clusterDelegation - clusterInitialDelegation == amount);
        const stashId = receipt.logs[0].args.stashId;

        await clusterRegistry.unregister({
            from: deregisteredCluster
        });

        await skipBlocks(5);

        await stakeContract.undelegateStash(stashId);
        const clusterDelegationAfterUndelegation = (await rewardDelegators.getClusterDelegation(registeredCluster, PONDTokenId));
        assert(clusterInitialDelegation.toString() == clusterDelegationAfterUndelegation.toString());
        await skipBlocks(24);
    });

    it("Undelegate POND stash from a deregistered cluster", async () => {
        const amount = 670000;
        await PONDInstance.approve(stakeContract.address, amount);
        await clusterRegistry.register(web3.utils.keccak256("NEAR"), 5, deregisteredClusterRewardAddress, clientKey, {
            from: deregisteredCluster
        });

        const clusterInitialDelegation = (await rewardDelegators.getClusterDelegation(registeredCluster, PONDTokenId));
        const receipt = await stakeContract.createStashAndDelegate([PONDTokenId], [amount], registeredCluster);
        const clusterDelegation = (await rewardDelegators.getClusterDelegation(registeredCluster, PONDTokenId));
        assert(clusterDelegation - clusterInitialDelegation == amount);
        const stashId = receipt.logs[0].args.stashId;

        await clusterRegistry.unregister({
            from: deregisteredCluster
        });

        await skipBlocks(23);

        await stakeContract.undelegateStash(stashId);
        const clusterDelegationAfterUndelegation = (await rewardDelegators.getClusterDelegation(registeredCluster, PONDTokenId));
        assert(clusterInitialDelegation.toString() == clusterDelegationAfterUndelegation.toString());
    });

    it("Undelegate MPOND stash from a deregistering cluster", async () => {
        const amount = 660000;
        await MPONDInstance.transfer(accounts[0], amount, {
            from: MPONDAccount
        });
        await MPONDInstance.approve(stakeContract.address, amount);
        await clusterRegistry.register(web3.utils.keccak256("NEAR"), 5, deregisteredClusterRewardAddress, clientKey, {
            from: deregisteredCluster
        });

        const clusterInitialDelegation = (await rewardDelegators.getClusterDelegation(registeredCluster, MPONDTokenId));
        const receipt = await stakeContract.createStashAndDelegate([MPONDTokenId], [amount], registeredCluster);
        const clusterDelegation = (await rewardDelegators.getClusterDelegation(registeredCluster, MPONDTokenId));
        assert(clusterDelegation - clusterInitialDelegation == amount);
        const stashId = receipt.logs[0].args.stashId;

        await clusterRegistry.unregister({
            from: deregisteredCluster
        });

        await skipBlocks(5);

        await stakeContract.undelegateStash(stashId);
        const clusterDelegationAfterUndelegation = (await rewardDelegators.getClusterDelegation(registeredCluster, MPONDTokenId));
        assert(clusterInitialDelegation.toString() == clusterDelegationAfterUndelegation.toString());
        await skipBlocks(24);
    });

    it("Undelegate MPOND stash from a deregistered cluster", async () => {
        const amount = 660000;
        await MPONDInstance.transfer(accounts[0], amount, {
            from: MPONDAccount
        });
        await MPONDInstance.approve(stakeContract.address, amount);
        await clusterRegistry.register(web3.utils.keccak256("NEAR"), 5, deregisteredClusterRewardAddress, clientKey, {
            from: deregisteredCluster
        });

        const clusterInitialDelegation = (await rewardDelegators.getClusterDelegation(registeredCluster, MPONDTokenId));
        const receipt = await stakeContract.createStashAndDelegate([MPONDTokenId], [amount], registeredCluster);
        const clusterDelegation = (await rewardDelegators.getClusterDelegation(registeredCluster, MPONDTokenId));
        assert(clusterDelegation - clusterInitialDelegation == amount);
        const stashId = receipt.logs[0].args.stashId;

        await clusterRegistry.unregister({
            from: deregisteredCluster
        });

        await skipBlocks(23);

        await stakeContract.undelegateStash(stashId);
        const clusterDelegationAfterUndelegation = (await rewardDelegators.getClusterDelegation(registeredCluster, MPONDTokenId));
        assert(clusterInitialDelegation.toString() == clusterDelegationAfterUndelegation.toString());
    });

    it("Withdraw POND before wait time", async () => {
        const amount = 650000;
        await PONDInstance.approve(stakeContract.address, amount);

        const clusterInitialDelegation = (await rewardDelegators.getClusterDelegation(registeredCluster, PONDTokenId));

        const receipt = await stakeContract.createStashAndDelegate([PONDTokenId], [amount], registeredCluster);
        const clusterDelegation = (await rewardDelegators.getClusterDelegation(registeredCluster, PONDTokenId));
        assert(clusterDelegation - clusterInitialDelegation == amount);
        const stashId = receipt.logs[0].args.stashId;

        await stakeContract.undelegateStash(stashId);
        const clusterDelegationAfterUndelegation = (await rewardDelegators.getClusterDelegation(registeredCluster, PONDTokenId));
        assert(clusterInitialDelegation.toString() == clusterDelegationAfterUndelegation.toString());

        await skipBlocks(appConfig.staking.undelegationWaitTime-2);

        await truffleAssert.reverts(stakeContract.withdrawStash(stashId));
    });

    it("Withdraw MPOND before wait time", async () => {
        const amount = 640000;
        await MPONDInstance.transfer(accounts[0], amount, {
            from: MPONDAccount
        });
        await MPONDInstance.approve(stakeContract.address, amount);

        const clusterInitialDelegation = (await rewardDelegators.getClusterDelegation(registeredCluster, MPONDTokenId));
        const receipt = await stakeContract.createStashAndDelegate([MPONDTokenId], [amount], registeredCluster);
        const clusterDelegation = (await rewardDelegators.getClusterDelegation(registeredCluster, MPONDTokenId));
        assert(clusterDelegation - clusterInitialDelegation == amount);
        const stashId = receipt.logs[0].args.stashId;

        await stakeContract.undelegateStash(stashId);
        const clusterDelegationAfterUndelegation = (await rewardDelegators.getClusterDelegation(registeredCluster, MPONDTokenId));
        assert(clusterInitialDelegation.toString() == clusterDelegationAfterUndelegation.toString());

        await skipBlocks(appConfig.staking.undelegationWaitTime-2);

        await truffleAssert.reverts(stakeContract.withdrawStash(stashId));
    });

    it("Withdraw POND after wait time", async () => {
        const amount = 630000;
        await PONDInstance.approve(stakeContract.address, amount);

        const clusterInitialDelegation = (await rewardDelegators.getClusterDelegation(registeredCluster, PONDTokenId));

        const receipt = await stakeContract.createStashAndDelegate([PONDTokenId], [amount], registeredCluster);
        const clusterDelegation = (await rewardDelegators.getClusterDelegation(registeredCluster, PONDTokenId));
        assert(clusterDelegation - clusterInitialDelegation == amount);
        const stashId = receipt.logs[0].args.stashId;

        await stakeContract.undelegateStash(stashId);
        const clusterDelegationAfterUndelegation = (await rewardDelegators.getClusterDelegation(registeredCluster, PONDTokenId));
        assert(clusterInitialDelegation.toString() == clusterDelegationAfterUndelegation.toString());

        await skipBlocks(appConfig.staking.undelegationWaitTime-1);

        const balanceBefore = (await PONDInstance.balanceOf(accounts[0])).toString();
        await stakeContract.withdrawStash(stashId);
        const balanceAfter = (await PONDInstance.balanceOf(accounts[0])).toString();
        const increasedBalance = (new BigNumber(balanceBefore)).add(amount);
        assert(increasedBalance == balanceAfter);
    });

    it("Withdraw MPOND after wait time", async () => {
        const amount = 620000;
        await MPONDInstance.transfer(accounts[0], amount, {
            from: MPONDAccount
        });
        await MPONDInstance.approve(stakeContract.address, amount);

        const clusterInitialDelegation = (await rewardDelegators.getClusterDelegation(registeredCluster, MPONDTokenId));
        const receipt = await stakeContract.createStashAndDelegate([MPONDTokenId], [amount], registeredCluster);
        const clusterDelegation = (await rewardDelegators.getClusterDelegation(registeredCluster, MPONDTokenId));
        assert(clusterDelegation - clusterInitialDelegation == amount);
        const stashId = receipt.logs[0].args.stashId;

        await stakeContract.undelegateStash(stashId);
        const clusterDelegationAfterUndelegation = (await rewardDelegators.getClusterDelegation(registeredCluster, MPONDTokenId));
        assert(clusterInitialDelegation.toString() == clusterDelegationAfterUndelegation.toString());

        await skipBlocks(appConfig.staking.undelegationWaitTime-1);

        const balanceBefore = await MPONDInstance.balanceOf(accounts[0]);
        await stakeContract.withdrawStash(stashId);
        const balanceAfter = await MPONDInstance.balanceOf(accounts[0]);
        assert(balanceAfter - balanceBefore == amount)
    });

    it("Redelegate POND stash", async () => {

    });

    it("Redelegate MPOND stash", async () => {

    });

    it("Create POND stash and split", async () => {
        const amount = 12000000;
        await PONDInstance.mint(accounts[0], new BigNumber("100000000000000000000"));
        await PONDInstance.approve(stakeContract.address, amount);

        let createStashTx = await stakeContract.createStash([PONDTokenId], [amount]);
        let stashIndex = await stakeContract.stashIndex();
        let splitTx = await stakeContract.splitStash(createStashTx.logs[0].args.stashId, [PONDTokenId], [amount-100]);

        // new stash id must be equal to keccak256(abi.encodePacked(stashIndex))
        let newStashID = await web3.utils.keccak256(web3.eth.abi.encodeParameters(
            ["uint256"],
            [stashIndex]
        ));
        assert.equal(splitTx.logs[0].args._newStashId, newStashID);

        // new stash should have amount = amount-100
        let newStashTokenAmt = await stakeContract.getTokenAmountInStash(
            splitTx.logs[0].args._newStashId, PONDTokenId
        );
        assert.equal(newStashTokenAmt.toString(), amount-100);

        // old stash shouhld have 100
        let oldStashTokenAmt = await stakeContract.getTokenAmountInStash(
            createStashTx.logs[0].args.stashId, PONDTokenId
        );
        assert.equal(oldStashTokenAmt.toString(), 100);
    });

    it("Create two stashes and then merge them", async () => {
        const amount = 1200;
        await PONDInstance.mint(accounts[0], new BigNumber("100000000000000000000"));
        await PONDInstance.approve(stakeContract.address, 10*amount);

        const createStash1 = await stakeContract.createStash([PONDTokenId], [3*amount]);
        const createStash2 = await stakeContract.createStash([PONDTokenId], [7*amount]);

        // merge these two stashes
        await stakeContract.mergeStash(
            createStash1.logs[0].args.stashId,
            createStash2.logs[0].args.stashId
        );

        // check if the amount is added
        const mergedAmount = await stakeContract.getTokenAmountInStash(
            createStash1.logs[0].args.stashId,
            PONDTokenId
        );
        assert.equal(mergedAmount.toString(), 10*amount);

        // check if old stash has nothing
        const oldAmount = await stakeContract.getTokenAmountInStash(
            createStash2.logs[0].args.stashId,
            PONDTokenId
        );
        assert.equal(oldAmount.toString(), 0);
    });

<<<<<<< HEAD
    it("Redelegate stash and then cancel redeledation", async () => {
        const amount = 1000000;

        // register and delegate
=======
    it("cancel stash undelegation", async () => {
>>>>>>> 04d51d6c
        if(!(await clusterRegistry.isClusterValid.call(registeredCluster))) {
            await clusterRegistry.register(web3.utils.keccak256("DOT"), 5, registeredClusterRewardAddress, clientKey, {
                from: registeredCluster
            });
        }
<<<<<<< HEAD
        if(!(await clusterRegistry.isClusterValid.call(registeredCluster1))) {
            await clusterRegistry.register(web3.utils.keccak256("NEAR"), 10, registeredCluster1RewardAddress, clientKey, {
                from: registeredCluster1
            });
        }
        const stashId = await createStash(amount, amount);
        await stakeContract.delegateStash(stashId, registeredCluster);

        // Redelegate to cluster that was valid when placing request then has unregistered(hence invalid) when applying redelegation
        await stakeContract.requestStashRedelegation(stashId, registeredCluster1);
        const redeledationLockSelector =  web3.utils.keccak256("REDELEGATION_LOCK");

        const lockID = await web3.utils.keccak256(web3.eth.abi.encodeParameters(
            ["bytes32", "bytes32"],
            [redeledationLockSelector, stashId]
        ));
        let lock = await stakeContract.locks(lockID);

        // fail if unlock block is 0
        if (!lock.unlockBlock.toString()) {
            assert.fail(1, 0, "wrong unlock block");
        }

        // cancel redelegation
        const cancelTx = await stakeContract.cancelRedelegation(stashId);
        assert.equal(cancelTx.logs[0].event, "RedelegationCancelled", "Wrong event emitted");
        lock = await stakeContract.locks(lockID);
        assert.equal(lock.unlockBlock.toString(), 0, "lock not deleted");
=======

        const amount = 730000;
        await PONDInstance.approve(stakeContract.address, amount);
        const receipt = await stakeContract.createStashAndDelegate([PONDTokenId], [amount], registeredCluster);
        const stashId = receipt.logs[0].args.stashId;
        await stakeContract.undelegateStash(stashId);

        // cancel undelegation
        const cancelTx = await stakeContract.cancelUndelegation(stashId, registeredCluster);
        assert.equal(cancelTx.logs[0].event, "StashUndelegationCancelled", "Wrong event emitted");
        const stash = await stakeContract.stashes(stashId);
        assert.equal(stash.delegatedCluster.toString(),"0xFFfFfFffFFfffFFfFFfFFFFFffFFFffffFfFFFfF", 
        "Temp address not set");
        assert.equal(stash.undelegatesAt.toString(), 0, "stash.undelegatesAt not deleted");
>>>>>>> 04d51d6c
    });

    async function createStash(mpondAmount, pondAmount) {
        const tokens = [];
        const amounts = [];
        if(mpondAmount != 0) {
            await MPONDInstance.transfer(accounts[0], mpondAmount, {
                from: MPONDAccount
            });
            await MPONDInstance.approve(stakeContract.address, mpondAmount);
            tokens.push(MPONDTokenId);
            amounts.push(mpondAmount);
        }
        if(pondAmount != 0) {
            await PONDInstance.approve(stakeContract.address, pondAmount);
            tokens.push(PONDTokenId);
            amounts.push(pondAmount);
        }
        const tx = await stakeContract.createStash(tokens, amounts);
        return (tx.logs[0].args.stashId);
    }

    async function skipBlocks(noOfBlocks) {
        for(let i=0; i < noOfBlocks; i++) {
            await PONDInstance.transfer(accounts[0], 0);
        }
    }
});<|MERGE_RESOLUTION|>--- conflicted
+++ resolved
@@ -1049,20 +1049,10 @@
         assert.equal(oldAmount.toString(), 0);
     });
 
-<<<<<<< HEAD
     it("Redelegate stash and then cancel redeledation", async () => {
         const amount = 1000000;
 
         // register and delegate
-=======
-    it("cancel stash undelegation", async () => {
->>>>>>> 04d51d6c
-        if(!(await clusterRegistry.isClusterValid.call(registeredCluster))) {
-            await clusterRegistry.register(web3.utils.keccak256("DOT"), 5, registeredClusterRewardAddress, clientKey, {
-                from: registeredCluster
-            });
-        }
-<<<<<<< HEAD
         if(!(await clusterRegistry.isClusterValid.call(registeredCluster1))) {
             await clusterRegistry.register(web3.utils.keccak256("NEAR"), 10, registeredCluster1RewardAddress, clientKey, {
                 from: registeredCluster1
@@ -1091,7 +1081,14 @@
         assert.equal(cancelTx.logs[0].event, "RedelegationCancelled", "Wrong event emitted");
         lock = await stakeContract.locks(lockID);
         assert.equal(lock.unlockBlock.toString(), 0, "lock not deleted");
-=======
+    });
+
+    it("cancel stash undelegation", async () => {
+        if(!(await clusterRegistry.isClusterValid.call(registeredCluster))) {
+            await clusterRegistry.register(web3.utils.keccak256("DOT"), 5, registeredClusterRewardAddress, clientKey, {
+                from: registeredCluster
+            });
+        }
 
         const amount = 730000;
         await PONDInstance.approve(stakeContract.address, amount);
@@ -1103,10 +1100,9 @@
         const cancelTx = await stakeContract.cancelUndelegation(stashId, registeredCluster);
         assert.equal(cancelTx.logs[0].event, "StashUndelegationCancelled", "Wrong event emitted");
         const stash = await stakeContract.stashes(stashId);
-        assert.equal(stash.delegatedCluster.toString(),"0xFFfFfFffFFfffFFfFFfFFFFFffFFFffffFfFFFfF", 
+        assert.equal(stash.delegatedCluster.toString(),"0xFFfFfFffFFfffFFfFFfFFFFFffFFFffffFfFFFfF",
         "Temp address not set");
         assert.equal(stash.undelegatesAt.toString(), 0, "stash.undelegatesAt not deleted");
->>>>>>> 04d51d6c
     });
 
     async function createStash(mpondAmount, pondAmount) {
