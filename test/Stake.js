--- conflicted
+++ resolved
@@ -1054,7 +1054,6 @@
         assert.equal(oldAmount.toString(), 0);
     });
 
-<<<<<<< HEAD
     it("Request multiple stash redelegations", async () => {
         if(!(await clusterRegistry.isClusterValid.call(registeredCluster))) {
             await clusterRegistry.register(web3.utils.keccak256("DOT"), 5, registeredClusterRewardAddress, clientKey, {
@@ -1111,7 +1110,8 @@
         assert.equal(redelTX.logs[1].event, "Redelegated");
         assert.equal(stash1.delegatedCluster.toString(), registeredCluster1, "wrong delegated cluster");
         assert.equal(stash2.delegatedCluster.toString(), registeredCluster1, "wrong delegated cluster");
-=======
+    });
+    
     it("Redelegate stash and then cancel redeledation", async () => {
         const amount = 1000000;
 
@@ -1173,7 +1173,6 @@
             "Cluster not redelegation due to cancellation"
         );
         assert.equal(stash.undelegatesAt.toString(), 0, "stash.undelegatesAt not deleted");
->>>>>>> 2d03e4d6
     });
 
     async function createStash(mpondAmount, pondAmount) {
