// Token
const LINProxy = artifacts.require("TokenProxy.sol");
const LINToken = artifacts.require("TokenLogic.sol");

const Pot = artifacts.require("Pot.sol");
const PotProxy = artifacts.require("PotProxy.sol");

const Fund = artifacts.require("FundManager.sol");
const FundProxy = artifacts.require("FundManagerProxy.sol");

const appConfig = require("../app-config");
const truffleAssertions = require("truffle-assertions");
const {BigNumber} = require("ethers/utils");
const {utils} = require("ethers");

contract.skip("Fund Manager", function (accounts) {
  let LINInstance;
  let FundInstance;
  let PotInstance;
  it("deploy all contracts", async function () {
    let LINDeployment = await LINToken.new();
    let proxyInstance = await LINProxy.new(LINDeployment.address);
    LINInstance = await LINToken.at(proxyInstance.address);
    let potDeployment = await Pot.new();
    let potProxyInstance = await PotProxy.new(potDeployment.address);
    PotInstance = await Pot.at(potProxyInstance.address);
    let fundDeployment = await Fund.new();
    let fundProxyInstance = await FundProxy.new(fundDeployment.address);
    FundInstance = await Fund.at(fundProxyInstance.address);
  });

  it("Initialize all contracts", async () => {
    await LINInstance.initialize(
      appConfig.LINData.name,
      appConfig.LINData.symbol,
      appConfig.LINData.decimals
    );
    let governanceProxy = accounts[appConfig.governanceProxyAccountIndex];
    let firstEpochStartBlock;
    let EthBlocksPerEpoch = appConfig.EthBlockPerEpoch;
    await web3.eth.getBlockNumber((err, blockNo) => {
      firstEpochStartBlock = blockNo + appConfig.potFirstEpochStartBlockDelay;
    });
    let roles = [];
    let distribution = [];
    let claimWaitEpochs = [];
    for (let role in appConfig.roleParams) {
      let currentRole = appConfig.roleParams[role];
      roles.push(currentRole.roleId);
      distribution.push(currentRole.allocation);
      claimWaitEpochs.push(currentRole.epochsToWaitForClaims);
    }

    localConfig = {
      firstEpochStartBlock,
      roles,
    };
    await PotInstance.initialize(
      governanceProxy,
      firstEpochStartBlock,
      EthBlocksPerEpoch,
      roles,
      distribution,
      [appConfig.LINData.id],
      [LINInstance.address],
      claimWaitEpochs
    );

    await FundInstance.initialize(LINInstance.address, governanceProxy, appConfig.LINData.id);
  });

  it("verify all initilized variables", async () => {
    // check MAX_INT
    // check LIN contraact
    // check governance  contract
  });

  it("update LIN allocation", async () => {
    // give allocation of LIN to fund
    await LINInstance.mint(accounts[0], 1000000000, {from: accounts[0]});
    await LINInstance.transfer(FundInstance.address, 100, {from: accounts[0]});
    await FundInstance.updateLINAllocation();
    assert((await FundInstance.fundBalance()) == 100, "Fund not allocated");
    assert(
      (await FundInstance.unallocatedBalance()) == 100,
      "Unallocated Balance not updated"
    );
    // increase the allocation and check if unallocated balance and fund balance is getting updated
    await LINInstance.transfer(FundInstance.address, 100000, {
      from: accounts[0],
    });
    await FundInstance.updateLINAllocation();
    assert((await FundInstance.fundBalance()) == 100100, "Fund not allocated");
    assert(
      (await FundInstance.unallocatedBalance()) == 100100,
      "Unallocated Balance not updated"
    );
    await truffleAssertions.reverts(
      FundInstance.updateLINAllocation(),
      "Fund Balance is as per the current balance"
    );
  });

  it("Check if fund creation works", async () => {
    let originalEpoch = parseInt(
      await PotInstance.getEpoch(await web3.eth.getBlockNumber()),
      "hex"
    );
    let governanceProxy = accounts[appConfig.governanceProxyAccountIndex];
    // create a fund without governance
    await truffleAssertions.reverts(
      FundInstance.createFund(
        PotInstance.address,
        1000,
        originalEpoch + 1,
        originalEpoch
      ),
      "Function can only be invoked by Governance Enforcer"
    );
    // create a fund with end epoch equal to startepoch(lastDrawnEpoch)
    await truffleAssertions.reverts(
      FundInstance.createFund(
        PotInstance.address,
        1000,
        originalEpoch + 1,
        originalEpoch + 1,
        {from: governanceProxy}
      ),
      "Fund should start before endEpoch"
    );
    // create a fund with governance but with more money than the unallocated balance
    let fundBalance = await FundInstance.fundBalance();
    let unallocatedBalance = await FundInstance.unallocatedBalance();
    console.log(
      parseInt(fundBalance, "hex"),
      parseInt(unallocatedBalance, "hex")
    );
    await truffleAssertions.reverts(
      FundInstance.createFund(
        PotInstance.address,
        1002,
        originalEpoch + 100,
        originalEpoch,
        {from: governanceProxy}
      ),
      "Fund not sufficient to allocate"
    );
    // create a fund with governance but with exactly equal money than the unallocated balance
    await FundInstance.createFund(
      PotInstance.address,
      1001,
      originalEpoch + 100,
      originalEpoch,
      {from: governanceProxy}
    );
    // check if inflation, endEpoch, lastDrawnEpoch and pot are correctly set
    let fundDetails = await FundInstance.funds(PotInstance.address);
    assert(
      parseInt(fundDetails.inflationPerEpoch) == 1001 &&
        parseInt(fundDetails.endEpoch) == originalEpoch + 100 &&
        parseInt(fundDetails.lastDrawnEpoch) == originalEpoch &&
        fundDetails.pot == PotInstance.address &&
        parseInt(fundDetails.nextInflation) == 0 &&
        parseInt(fundDetails.unclaimedInflationChangewithdrawal) == 0,
      "Fund Details not set correctly"
    );
  });

  it("Update Fund Inflation", async () => {
    let originalEpoch = parseInt(
      await PotInstance.getEpoch(await web3.eth.getBlockNumber()),
      "hex"
    );
    let governanceProxy = accounts[appConfig.governanceProxyAccountIndex];
    // try updating inflation without governance
    await truffleAssertions.reverts(
      FundInstance.updateFundInflation(
        100,
        originalEpoch + 10,
        PotInstance.address
      ),
      "Function can only be invoked by Governance Enforcer"
    );
    // try to update inflation of past and current epoch
    await truffleAssertions.reverts(
      FundInstance.updateFundInflation(
        100,
        originalEpoch,
        PotInstance.address,
        {from: governanceProxy}
      ),
      "Can't update inflation of previous epochs"
    );
    await truffleAssertions.reverts(
      FundInstance.updateFundInflation(
        100,
        originalEpoch + 3,
        PotInstance.address,
        {from: governanceProxy}
      ),
      "Can't update inflation of previous epochs"
    );
    // try to update inflation for a pot that doesn't exist
    await truffleAssertions.reverts(
      FundInstance.updateFundInflation(100, originalEpoch + 25, accounts[15], {
        from: governanceProxy,
      })
    );
    // update inflation before the fund ends and with higher inflation such that unallocated balance is not sufficient
    await truffleAssertions.reverts(
      FundInstance.updateFundInflation(
        1002,
        originalEpoch + 15,
        PotInstance.address,
        {from: governanceProxy}
      )
    );
    // update inflation before fund ends and with lower inflation
    let unallocatedBalancePrev = await FundInstance.unallocatedBalance();
    await FundInstance.updateFundInflation(
      100,
      originalEpoch + 25,
      PotInstance.address,
      {from: governanceProxy}
    );
    let unallocatedBalanceCurrent = await FundInstance.unallocatedBalance();
    console.log(
      parseInt(unallocatedBalancePrev),
      parseInt(unallocatedBalanceCurrent)
    );
    //todo:add assert for diff in unallocated balance
    // update inflation before the fund ends and with higher inflation such that unallocated balance is sufficient
    unallocatedBalancePrev = await FundInstance.unallocatedBalance();
    await FundInstance.updateFundInflation(
      1000,
      originalEpoch + 25,
      PotInstance.address,
      {from: governanceProxy}
    );
    unallocatedBalanceCurrent = await FundInstance.unallocatedBalance();
    console.log(
      parseInt(unallocatedBalancePrev),
      parseInt(unallocatedBalanceCurrent)
    );
    //todo:add assert for diff in unallocated balance
    // update inflation before a new inflation took effect
    unallocatedBalancePrev = await FundInstance.unallocatedBalance();
    await FundInstance.updateFundInflation(
      900,
      originalEpoch + 25,
      PotInstance.address,
      {from: governanceProxy}
    );
    unallocatedBalanceCurrent = await FundInstance.unallocatedBalance();
    console.log(
      parseInt(unallocatedBalancePrev),
      parseInt(unallocatedBalanceCurrent)
    );
    //todo:add assert for diff in unallocated balance
    let fundDetails = await FundInstance.funds(PotInstance.address);
    assert(
      parseInt(fundDetails.nextInflation) == 900,
      "Next inflation isn't updated"
    );
    // dummy tx to increase the epoch
    for (let i = 0; i < 5; i++) {
      await LINInstance.mint(accounts[0], 1, {from: accounts[0]});
    }
    // update inflation after a new inflation took effect but no one draw from pot, so wasn't updated
    await FundInstance.updateFundInflation(
      1001,
      originalEpoch + 100,
      PotInstance.address,
      {from: governanceProxy}
    );
  });

  it("Update End epoch of fund", async () => {
    let currentEpoch = parseInt(
      await PotInstance.getEpoch(await web3.eth.getBlockNumber()),
      "hex"
    );
    let governanceProxy = accounts[appConfig.governanceProxyAccountIndex];
    await truffleAssertions.reverts(
      FundInstance.updateEndEpoch(currentEpoch + 100, PotInstance.address, {
        from: governanceProxy,
      })
    );
    await before();
    let originalEpoch = parseInt(
      await PotInstance.getEpoch(await web3.eth.getBlockNumber()),
      "hex"
    );
    await FundInstance.createFund(
      PotInstance.address,
      800,
      originalEpoch + 100,
      originalEpoch,
      {from: governanceProxy}
    );
    // try updating end epoch without governance
    await truffleAssertions.reverts(
      FundInstance.updateEndEpoch(originalEpoch + 2, PotInstance.address),
      "Function can only be invoked by Governance Enforcer"
    );
    // try updating inflation for a pot that doesn't exist
    await truffleAssertions.reverts(
      FundInstance.updateEndEpoch(originalEpoch + 2, accounts[15], {
        from: governanceProxy,
      })
    );
    // try updating end epoch in the past or current epoch
    await truffleAssertions.reverts(
      FundInstance.updateEndEpoch(originalEpoch, PotInstance.address, {
        from: governanceProxy,
      }),
      "Can't change endEpoch to previous or ongoing epochs"
    );
    await truffleAssertions.reverts(
      FundInstance.updateEndEpoch(originalEpoch + 5, PotInstance.address, {
        from: governanceProxy,
      }),
      "Can't change endEpoch to previous or ongoing epochs"
    );
    // update end epoch if it is later than the current end epoch and there is no inflation update set
    let unallocatedBalancePrev = await FundInstance.unallocatedBalance();
    await FundInstance.updateEndEpoch(
      originalEpoch + 105,
      PotInstance.address,
      {from: governanceProxy}
    );
    let unallocatedBalanceCurrent = await FundInstance.unallocatedBalance();
    assert(unallocatedBalancePrev - unallocatedBalanceCurrent == 4000);
    // update end epoch if it is later than the current end epoch and there is inflation update set
    await FundInstance.updateFundInflation(
      1001,
      currentEpoch + 50,
      PotInstance.address,
      {from: governanceProxy}
    );
    unallocatedBalancePrev = await FundInstance.unallocatedBalance();
    await FundInstance.updateEndEpoch(
      originalEpoch + 110,
      PotInstance.address,
      {from: governanceProxy}
    );
    unallocatedBalanceCurrent = await FundInstance.unallocatedBalance();
    assert(unallocatedBalancePrev - unallocatedBalanceCurrent == 1001 * 5);
    // update end epoch if it is before current end epoch and inflation update is before new end epoch

    // update end epoch if it is before current end epoch and inflation update is after new end epoch
    // Fund a pot after it ended
    // update inflation after the fund ends
  });

  it("update fund pot", async () => {
    // try updating fund pot without governance
    // update pot fund address with governance and without governance
    // check if previous fund was remove and new one was added
  });

  it("Draw from pot", async () => {
    await before();
    let originalEpoch = parseInt(
      await PotInstance.getEpoch(await web3.eth.getBlockNumber()),
      "hex"
    );
    let governanceProxy = accounts[appConfig.governanceProxyAccountIndex];
    await FundInstance.createFund(
      PotInstance.address,
      800,
      originalEpoch + 100,
      originalEpoch,
      {from: governanceProxy}
    );
    // try drawing from a pot that doesn't exist
<<<<<<< HEAD

    await truffleAssertions.reverts(
      FundInstance.draw(PotInstance.address, originalEpoch),
      "Can't draw from already drawn epoch"
    );
    let initialAllowance = await LINInstance.allowance(
      FundInstance.address,
      PotInstance.address
    );
    await FundInstance.draw(PotInstance.address, originalEpoch + 1);
    let allowanceAfterOneDraw = await LINInstance.allowance(
      FundInstance.address,
      PotInstance.address
    );
    assert(allowanceAfterOneDraw - initialAllowance == 800);
    await FundInstance.draw(PotInstance.address, originalEpoch + 2);
    let allowanceAfterTwoDraw = await LINInstance.allowance(
      FundInstance.address,
      PotInstance.address
    );
=======
    
    await truffleAssertions.reverts(FundInstance.draw(PotInstance.address, originalEpoch), "Can't draw from already drawn epoch");
    let initialAllowance = await LINInstance.balanceOf(PotInstance.address);
    await FundInstance.draw(PotInstance.address, originalEpoch+1);
    let allowanceAfterOneDraw = await LINInstance.balanceOf(PotInstance.address);
    assert(allowanceAfterOneDraw - initialAllowance == 800);
    await FundInstance.draw(PotInstance.address, originalEpoch+2);
    let allowanceAfterTwoDraw = await LINInstance.balanceOf(PotInstance.address);
>>>>>>> 710df8d6
    assert(allowanceAfterTwoDraw - initialAllowance == 1600);
    let returnValues = await FundInstance.draw.call(
      PotInstance.address,
      originalEpoch + 3
    );
    console.log(returnValues);
    // change inflation so that things are appended to log
    await FundInstance.updateFundInflation(
      100,
      originalEpoch + 6,
      PotInstance.address,
      {from: governanceProxy}
    );
    // dummy function to pass more epochs
    for (let i = 0; i < 10; i++) {
      await LINInstance.mint(accounts[0], 1, {from: accounts[0]});
    }
<<<<<<< HEAD
    returnValues = await FundInstance.draw.call(
      PotInstance.address,
      originalEpoch + 8
    );
    console.log(returnValues);
=======
    returnValues = await FundInstance.draw.call(PotInstance.address, originalEpoch+8);
    console.log(returnValues);
    let returns = await FundInstance.draw(PotInstance.address, originalEpoch+8);
    console.log(returns.logs[0].args)
    await truffleAssertions.eventEmitted(returns, "FundDrawn");
>>>>>>> 710df8d6
    // try drawing from  a block which is already drawn
    // try drawing when there was a inflation change after last drawn epoch to drawn block
    // try drawing when fund ended
    // try drawing when fund hasn't ended and check updated data as well as return value
  });

  async function before() {
    let LINDeployment = await LINToken.new();
    let proxyInstance = await LINProxy.new(LINDeployment.address);
    LINInstance = await LINToken.at(proxyInstance.address);
    let potDeployment = await Pot.new();
    let potProxyInstance = await PotProxy.new(potDeployment.address);
    PotInstance = await Pot.at(potProxyInstance.address);
    let fundDeployment = await Fund.new();
    let fundProxyInstance = await FundProxy.new(fundDeployment.address);
    FundInstance = await Fund.at(fundProxyInstance.address);

    await LINInstance.initialize(
      appConfig.LINData.name,
      appConfig.LINData.symbol,
      appConfig.LINData.decimals
    );
    let governanceProxy = accounts[appConfig.governanceProxyAccountIndex];
    let firstEpochStartBlock;
    let EthBlocksPerEpoch = appConfig.EthBlockPerEpoch;
    await web3.eth.getBlockNumber((err, blockNo) => {
      firstEpochStartBlock = blockNo + appConfig.potFirstEpochStartBlockDelay;
    });
    let roles = [];
    let distribution = [];
    let claimWaitEpochs = [];
    for (let role in appConfig.roleParams) {
      let currentRole = appConfig.roleParams[role];
      roles.push(currentRole.roleId);
      distribution.push(currentRole.allocation);
      claimWaitEpochs.push(currentRole.epochsToWaitForClaims);
    }

    localConfig = {
      firstEpochStartBlock,
      roles,
    };
    await PotInstance.initialize(
      governanceProxy,
      parseInt(await web3.eth.getBlockNumber()), // firstEpochStartBlock
      EthBlocksPerEpoch,
      roles,
      distribution,
      [appConfig.LINData.id],
      [LINInstance.address],
      claimWaitEpochs
    );

    await FundInstance.initialize(LINInstance.address, governanceProxy, appConfig.LINData.id);
    await LINInstance.mint(accounts[0], 1000000000, {from: accounts[0]});
    await LINInstance.transfer(FundInstance.address, 100000, {
      from: accounts[0],
    });
    await FundInstance.updateLINAllocation();
  }
});<|MERGE_RESOLUTION|>--- conflicted
+++ resolved
@@ -66,7 +66,11 @@
       claimWaitEpochs
     );
 
-    await FundInstance.initialize(LINInstance.address, governanceProxy, appConfig.LINData.id);
+    await FundInstance.initialize(
+      LINInstance.address,
+      governanceProxy,
+      appConfig.LINData.id
+    );
   });
 
   it("verify all initilized variables", async () => {
@@ -374,37 +378,21 @@
       {from: governanceProxy}
     );
     // try drawing from a pot that doesn't exist
-<<<<<<< HEAD
 
     await truffleAssertions.reverts(
       FundInstance.draw(PotInstance.address, originalEpoch),
       "Can't draw from already drawn epoch"
     );
-    let initialAllowance = await LINInstance.allowance(
-      FundInstance.address,
-      PotInstance.address
-    );
+    let initialAllowance = await LINInstance.balanceOf(PotInstance.address);
     await FundInstance.draw(PotInstance.address, originalEpoch + 1);
-    let allowanceAfterOneDraw = await LINInstance.allowance(
-      FundInstance.address,
+    let allowanceAfterOneDraw = await LINInstance.balanceOf(
       PotInstance.address
     );
     assert(allowanceAfterOneDraw - initialAllowance == 800);
     await FundInstance.draw(PotInstance.address, originalEpoch + 2);
-    let allowanceAfterTwoDraw = await LINInstance.allowance(
-      FundInstance.address,
+    let allowanceAfterTwoDraw = await LINInstance.balanceOf(
       PotInstance.address
     );
-=======
-    
-    await truffleAssertions.reverts(FundInstance.draw(PotInstance.address, originalEpoch), "Can't draw from already drawn epoch");
-    let initialAllowance = await LINInstance.balanceOf(PotInstance.address);
-    await FundInstance.draw(PotInstance.address, originalEpoch+1);
-    let allowanceAfterOneDraw = await LINInstance.balanceOf(PotInstance.address);
-    assert(allowanceAfterOneDraw - initialAllowance == 800);
-    await FundInstance.draw(PotInstance.address, originalEpoch+2);
-    let allowanceAfterTwoDraw = await LINInstance.balanceOf(PotInstance.address);
->>>>>>> 710df8d6
     assert(allowanceAfterTwoDraw - initialAllowance == 1600);
     let returnValues = await FundInstance.draw.call(
       PotInstance.address,
@@ -422,19 +410,17 @@
     for (let i = 0; i < 10; i++) {
       await LINInstance.mint(accounts[0], 1, {from: accounts[0]});
     }
-<<<<<<< HEAD
     returnValues = await FundInstance.draw.call(
       PotInstance.address,
       originalEpoch + 8
     );
     console.log(returnValues);
-=======
-    returnValues = await FundInstance.draw.call(PotInstance.address, originalEpoch+8);
-    console.log(returnValues);
-    let returns = await FundInstance.draw(PotInstance.address, originalEpoch+8);
-    console.log(returns.logs[0].args)
+    let returns = await FundInstance.draw(
+      PotInstance.address,
+      originalEpoch + 8
+    );
+    console.log(returns.logs[0].args);
     await truffleAssertions.eventEmitted(returns, "FundDrawn");
->>>>>>> 710df8d6
     // try drawing from  a block which is already drawn
     // try drawing when there was a inflation change after last drawn epoch to drawn block
     // try drawing when fund ended
@@ -488,7 +474,11 @@
       claimWaitEpochs
     );
 
-    await FundInstance.initialize(LINInstance.address, governanceProxy, appConfig.LINData.id);
+    await FundInstance.initialize(
+      LINInstance.address,
+      governanceProxy,
+      appConfig.LINData.id
+    );
     await LINInstance.mint(accounts[0], 1000000000, {from: accounts[0]});
     await LINInstance.transfer(FundInstance.address, 100000, {
       from: accounts[0],
