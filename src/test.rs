use ethers::abi::AbiEncode;
use ethers::prelude::*;
use ethers::types::Log;
use ethers::utils::keccak256;
use std::str::FromStr;
use std::time::SystemTime;

enum Actions {
    Open,       // metadata(region, url, instance), rate, balance, timestamp
    Close,      //
    Settle,     // amount, timestamp
    Deposit,    // amount
    Withdraw,   // amount
    ReviseRateInitiated, // new_rate
    ReviseRateCancelled, //
    ReviseRateFinalized, //
}

fn get_logs_data() -> Vec<(Actions, Bytes, U256)> {
    let mut idx: i128 = 0;
    let time = SystemTime::now()
        .duration_since(SystemTime::UNIX_EPOCH)
        .unwrap()
        .as_secs();
    let input = vec![
        // test : 1 -> job open and close
        (Actions::Open, ("{\"region\":\"ap-south-1\",\"url\":\"https://drive.google.com/file/d/1ADnr8vFo3vMlKCxc5KxQKtu5_nnreIBD/view?usp=sharing\",\"instance\":\"c6a.xlarge\",\"memory\":4096,\"vcpu\":2}".to_string(),30,1001,time+1).encode()),
        (Actions::Close, [].into()),

        // test : 2 -> deposit
        (Actions::Open, ("{\"region\":\"ap-south-1\",\"url\":\"https://drive.google.com/file/d/1ADnr8vFo3vMlKCxc5KxQKtu5_nnreIBD/view?usp=sharing\",\"instance\":\"c6a.xlarge\",\"memory\":4096,\"vcpu\":2}".to_string(),30,1001,time+3).encode()),
        (Actions::Deposit, (500).encode()),
        (Actions::Close, [].into()),

        // test : 3 -> withdraw
        (Actions::Open, ("{\"region\":\"ap-south-1\",\"url\":\"https://drive.google.com/file/d/1ADnr8vFo3vMlKCxc5KxQKtu5_nnreIBD/view?usp=sharing\",\"instance\":\"c6a.xlarge\",\"memory\":4096,\"vcpu\":2}".to_string(),30,1001,time+6).encode()),
        (Actions::Withdraw, (500).encode()),
        (Actions::Close, [].into()),

        // test : 4 -> settle
        (Actions::Open, ("{\"region\":\"ap-south-1\",\"url\":\"https://drive.google.com/file/d/1ADnr8vFo3vMlKCxc5KxQKtu5_nnreIBD/view?usp=sharing\",\"instance\":\"c6a.xlarge\",\"memory\":4096,\"vcpu\":2}".to_string(),30,1001,time+9).encode()),
        (Actions::Settle, (2, time+10).encode()),
        (Actions::Close, [].into()),

        // test : 5 -> revise rate
        (Actions::Open, ("{\"region\":\"ap-south-1\",\"url\":\"https://drive.google.com/file/d/1ADnr8vFo3vMlKCxc5KxQKtu5_nnreIBD/view?usp=sharing\",\"instance\":\"c6a.xlarge\",\"memory\":4096,\"vcpu\":2}".to_string(),30,1001,time+12).encode()),
        (Actions::ReviseRateInitiated, (50,0).encode()),
        (Actions::ReviseRateFinalized, (50,0).encode()),
        (Actions::Close, [].into()),

        // test : 6 -> revise rate cancel
        (Actions::Open, ("{\"region\":\"ap-south-1\",\"url\":\"https://drive.google.com/file/d/1ADnr8vFo3vMlKCxc5KxQKtu5_nnreIBD/view?usp=sharing\",\"instance\":\"c6a.xlarge\",\"memory\":4096,\"vcpu\":2}".to_string(),30,1001,time+17).encode()),
        (Actions::ReviseRateInitiated, (50,0).encode()),
        (Actions::ReviseRateCancelled, [].into()),
        (Actions::Close, [].into()),

        // test : 7 -> region type not supported
        (Actions::Open, ("{\"region\":\"ap-east-2\",\"url\":\"https://drive.google.com/file/d/1ADnr8vFo3vMlKCxc5KxQKtu5_nnreIBD/view?usp=sharing\",\"instance\":\"c6a.xlarge\",\"memory\":4096,\"vcpu\":2}".to_string(),30,1001,time+21).encode()),
        (Actions::Close, [].into()),

        // test : 8 -> region not provided
        (Actions::Open, ("{\"url\":\"https://drive.google.com/file/d/1ADnr8vFo3vMlKCxc5KxQKtu5_nnreIBD/view?usp=sharing\",\"instance\":\"c6a.xlarge\",\"memory\":4096,\"vcpu\":2}".to_string(),30,1001,time+23).encode()),
        (Actions::Close, [].into()),

        // test : 9 -> instance type not provided
        (Actions::Open, ("{\"region\":\"ap-south-1\",\"url\":\"https://drive.google.com/file/d/1ADnr8vFo3vMlKCxc5KxQKtu5_nnreIBD/view?usp=sharing\",\"memory\":4096,\"vcpu\":2}".to_string(),30,1001,time+25).encode()),
        (Actions::Close, [].into()),

        // test : 10 -> instance type not supported
        (Actions::Open, ("{\"region\":\"ap-south-1\",\"url\":\"https://drive.google.com/file/d/1ADnr8vFo3vMlKCxc5KxQKtu5_nnreIBD/view?usp=sharing\",\"instance\":\"c6a.vsmall\",\"memory\":1024,\"vcpu\":1}".to_string(),30,1001,time+27).encode()),
        (Actions::Close, [].into()),

        // test : 11 -> eif url not provided
        (Actions::Open, ("{\"region\":\"ap-south-1\",\"instance\":\"c6a.xlarge\",\"memory\":4096,\"vcpu\":2}".to_string(),30,1001,time+29).encode()),
        (Actions::Close, [].into()),

        // test : 12 -> rate lower than min rate
        (Actions::Open, ("{\"region\":\"ap-south-1\",\"url\":\"https://drive.google.com/file/d/1ADnr8vFo3vMlKCxc5KxQKtu5_nnreIBD/view?usp=sharing\",\"instance\":\"c6a.xlarge\",\"memory\":4096,\"vcpu\":2}".to_string(),2,1001,time+31).encode()),
        (Actions::Close, [].into()),

        // test : 13 -> rate higher than balance
        (Actions::Open, ("{\"region\":\"ap-south-1\",\"url\":\"https://drive.google.com/file/d/1ADnr8vFo3vMlKCxc5KxQKtu5_nnreIBD/view?usp=sharing\",\"instance\":\"c6a.xlarge\",\"memory\":4096,\"vcpu\":2}".to_string(),50,49,time+33).encode()),
        (Actions::Close, [].into()),

        // test : 14 -> withdraw to amount lower than rate
        (Actions::Open, ("{\"region\":\"ap-south-1\",\"url\":\"https://drive.google.com/file/d/1ADnr8vFo3vMlKCxc5KxQKtu5_nnreIBD/view?usp=sharing\",\"instance\":\"c6a.xlarge\",\"memory\":4096,\"vcpu\":2}".to_string(),30,1001,time+35).encode()),
        (Actions::Withdraw, (990).encode()),
        (Actions::Close, [].into()),

        // test : 15 -> revised rate lower than min rate and again to higher
<<<<<<< HEAD
        (Actions::Open, ("{\"region\":\"ap-south-1\",\"url\":\"https://drive.google.com/file/d/1ADnr8vFo3vMlKCxc5KxQKtu5_nnreIBD/view?usp=sharing\",\"instance\":\"c6a.large\",\"memory\":4096,\"vcpu\":2}".to_string(),5,1001,time+38).encode()),
        (Actions::LockCreate, (3,0).encode()),
        (Actions::LockDelete, [].into()),
        (Actions::ReviseRate, [].into()),
        (Actions::LockCreate, (8,0).encode()),
        (Actions::LockDelete, [].into()),
        (Actions::ReviseRate, [].into()),
        (Actions::Close, [].into()),

        // test : 16 -> Address is Whitelisted - job open and close
        (Actions::Open, ("{\"region\":\"ap-south-1\",\"url\":\"https://drive.google.com/file/d/1ADnr8vFo3vMlKCxc5KxQKtu5_nnreIBD/view?usp=sharing\",\"instance\":\"c6a.xlarge\",\"memory\":4096,\"vcpu\":2}".to_string(),2,1001,time+1).encode()),
        (Actions::Close, [].into()),

        // test : 17 -> Address is not Whitelisted - job open and close
        (Actions::Open, ("{\"region\":\"ap-south-1\",\"url\":\"https://drive.google.com/file/d/1ADnr8vFo3vMlKCxc5KxQKtu5_nnreIBD/view?usp=sharing\",\"instance\":\"c6a.xlarge\",\"memory\":4096,\"vcpu\":2}".to_string(),2,1001,time+1).encode()),
        (Actions::Close, [].into()),

        // test : 18 -> Address is Blacklisted - job open and close
        (Actions::Open, ("{\"region\":\"ap-south-1\",\"url\":\"https://drive.google.com/file/d/1ADnr8vFo3vMlKCxc5KxQKtu5_nnreIBD/view?usp=sharing\",\"instance\":\"c6a.xlarge\",\"memory\":4096,\"vcpu\":2}".to_string(),2,1001,time+1).encode()),
        (Actions::Close, [].into()),

        // test : 19 -> Address is not Blacklisted - job open and close
        (Actions::Open, ("{\"region\":\"ap-south-1\",\"url\":\"https://drive.google.com/file/d/1ADnr8vFo3vMlKCxc5KxQKtu5_nnreIBD/view?usp=sharing\",\"instance\":\"c6a.xlarge\",\"memory\":4096,\"vcpu\":2}".to_string(),2,1001,time+1).encode()),
        (Actions::Close, [].into()),
=======
        (Actions::Open, ("{\"region\":\"ap-south-1\",\"url\":\"https://drive.google.com/file/d/1ADnr8vFo3vMlKCxc5KxQKtu5_nnreIBD/view?usp=sharing\",\"instance\":\"c6a.xlarge\",\"memory\":4096,\"vcpu\":2}".to_string(),30,1001,time+38).encode()),
        (Actions::ReviseRateInitiated, (25,0).encode()),
        (Actions::ReviseRateFinalized, (25,0).encode()),
        (Actions::ReviseRateInitiated, (50,0).encode()),
        (Actions::ReviseRateFinalized, (50,0).encode()),
>>>>>>> 03b3e071
    ];
    let mut res: Vec<(Actions, Bytes, U256)> = Vec::new();
    for v in input {
        if let Actions::Open = v.0 {
            idx += 1;
        }
        res.push(get_data_tuple(v.0, v.1, idx));
    }

    res
}

fn get_data_tuple(action: Actions, data: Vec<u8>, job: i128) -> (Actions, Bytes, U256) {
    (
        action,
        Bytes::from(data),
        U256::from_dec_str(&job.to_string()).unwrap_or(U256::one()),
    )
}

pub fn test_logs() -> Vec<Log> {
    let data_logs = get_logs_data();
    let mut logs: Vec<Log> = Vec::new();

    for l in data_logs {
        let log = get_log(l.0, l.1, H256::from_uint(&l.2));
        logs.push(log);
    }

    logs
}

fn get_log(topic: Actions, data: Bytes, idx: H256) -> Log {
    let mut log = Log {
        address: H160::from_str("0x0F5F91BA30a00bD43Bd19466f020B3E5fc7a49ec").unwrap(),
        removed: Some(false),
        data,
        ..Default::default()
    };
    match topic {
        Actions::Open => {
            log.topics = vec![
                H256::from(keccak256(
                    "JobOpened(bytes32,string,address,address,uint256,uint256,uint256)",
                )),
                idx,
                H256::from_low_u64_be(log.address.to_low_u64_be()),
            ];
        }
        Actions::Close => {
            log.topics = vec![H256::from(keccak256("JobClosed(bytes32)")), idx];
        }
        Actions::Settle => {
            log.topics = vec![
                H256::from(keccak256("JobSettled(bytes32,uint256,uint256)")),
                idx,
            ];
        }
        Actions::Deposit => {
            log.topics = vec![
                H256::from(keccak256("JobDeposited(bytes32,address,uint256)")),
                idx,
            ];
        }
        Actions::Withdraw => {
            log.topics = vec![
                H256::from(keccak256("JobWithdrew(bytes32,address,uint256)")),
                idx,
            ];
        }
        Actions::ReviseRateInitiated => {
            log.topics = vec![
                H256::from(keccak256("JobReviseRateInitiated(bytes32,uint256)")),
                idx,
            ];
        }
        Actions::ReviseRateCancelled => {
            log.topics = vec![
                H256::from(keccak256("JobReviseRateCancelled(bytes32)")),
                idx,
            ];
        }
        Actions::ReviseRateFinalized => {
            log.topics = vec![
                H256::from(keccak256("JobReviseRateFinalized(bytes32, uint256)")),
                idx,
            ];
        }
    }

    log
}<|MERGE_RESOLUTION|>--- conflicted
+++ resolved
@@ -88,38 +88,27 @@
         (Actions::Close, [].into()),
 
         // test : 15 -> revised rate lower than min rate and again to higher
-<<<<<<< HEAD
-        (Actions::Open, ("{\"region\":\"ap-south-1\",\"url\":\"https://drive.google.com/file/d/1ADnr8vFo3vMlKCxc5KxQKtu5_nnreIBD/view?usp=sharing\",\"instance\":\"c6a.large\",\"memory\":4096,\"vcpu\":2}".to_string(),5,1001,time+38).encode()),
-        (Actions::LockCreate, (3,0).encode()),
-        (Actions::LockDelete, [].into()),
-        (Actions::ReviseRate, [].into()),
-        (Actions::LockCreate, (8,0).encode()),
-        (Actions::LockDelete, [].into()),
-        (Actions::ReviseRate, [].into()),
-        (Actions::Close, [].into()),
-
-        // test : 16 -> Address is Whitelisted - job open and close
-        (Actions::Open, ("{\"region\":\"ap-south-1\",\"url\":\"https://drive.google.com/file/d/1ADnr8vFo3vMlKCxc5KxQKtu5_nnreIBD/view?usp=sharing\",\"instance\":\"c6a.xlarge\",\"memory\":4096,\"vcpu\":2}".to_string(),2,1001,time+1).encode()),
-        (Actions::Close, [].into()),
-
-        // test : 17 -> Address is not Whitelisted - job open and close
-        (Actions::Open, ("{\"region\":\"ap-south-1\",\"url\":\"https://drive.google.com/file/d/1ADnr8vFo3vMlKCxc5KxQKtu5_nnreIBD/view?usp=sharing\",\"instance\":\"c6a.xlarge\",\"memory\":4096,\"vcpu\":2}".to_string(),2,1001,time+1).encode()),
-        (Actions::Close, [].into()),
-
-        // test : 18 -> Address is Blacklisted - job open and close
-        (Actions::Open, ("{\"region\":\"ap-south-1\",\"url\":\"https://drive.google.com/file/d/1ADnr8vFo3vMlKCxc5KxQKtu5_nnreIBD/view?usp=sharing\",\"instance\":\"c6a.xlarge\",\"memory\":4096,\"vcpu\":2}".to_string(),2,1001,time+1).encode()),
-        (Actions::Close, [].into()),
-
-        // test : 19 -> Address is not Blacklisted - job open and close
-        (Actions::Open, ("{\"region\":\"ap-south-1\",\"url\":\"https://drive.google.com/file/d/1ADnr8vFo3vMlKCxc5KxQKtu5_nnreIBD/view?usp=sharing\",\"instance\":\"c6a.xlarge\",\"memory\":4096,\"vcpu\":2}".to_string(),2,1001,time+1).encode()),
-        (Actions::Close, [].into()),
-=======
         (Actions::Open, ("{\"region\":\"ap-south-1\",\"url\":\"https://drive.google.com/file/d/1ADnr8vFo3vMlKCxc5KxQKtu5_nnreIBD/view?usp=sharing\",\"instance\":\"c6a.xlarge\",\"memory\":4096,\"vcpu\":2}".to_string(),30,1001,time+38).encode()),
         (Actions::ReviseRateInitiated, (25,0).encode()),
         (Actions::ReviseRateFinalized, (25,0).encode()),
         (Actions::ReviseRateInitiated, (50,0).encode()),
         (Actions::ReviseRateFinalized, (50,0).encode()),
->>>>>>> 03b3e071
+
+        // test : 16 -> Address is Whitelisted - job open and close
+        (Actions::Open, ("{\"region\":\"ap-south-1\",\"url\":\"https://drive.google.com/file/d/1ADnr8vFo3vMlKCxc5KxQKtu5_nnreIBD/view?usp=sharing\",\"instance\":\"c6a.xlarge\",\"memory\":4096,\"vcpu\":2}".to_string(),2,1001,time+1).encode()),
+        (Actions::Close, [].into()),
+
+        // test : 17 -> Address is not Whitelisted - job open and close
+        (Actions::Open, ("{\"region\":\"ap-south-1\",\"url\":\"https://drive.google.com/file/d/1ADnr8vFo3vMlKCxc5KxQKtu5_nnreIBD/view?usp=sharing\",\"instance\":\"c6a.xlarge\",\"memory\":4096,\"vcpu\":2}".to_string(),2,1001,time+1).encode()),
+        (Actions::Close, [].into()),
+
+        // test : 18 -> Address is Blacklisted - job open and close
+        (Actions::Open, ("{\"region\":\"ap-south-1\",\"url\":\"https://drive.google.com/file/d/1ADnr8vFo3vMlKCxc5KxQKtu5_nnreIBD/view?usp=sharing\",\"instance\":\"c6a.xlarge\",\"memory\":4096,\"vcpu\":2}".to_string(),2,1001,time+1).encode()),
+        (Actions::Close, [].into()),
+
+        // test : 19 -> Address is not Blacklisted - job open and close
+        (Actions::Open, ("{\"region\":\"ap-south-1\",\"url\":\"https://drive.google.com/file/d/1ADnr8vFo3vMlKCxc5KxQKtu5_nnreIBD/view?usp=sharing\",\"instance\":\"c6a.xlarge\",\"memory\":4096,\"vcpu\":2}".to_string(),2,1001,time+1).encode()),
+        (Actions::Close, [].into()),
     ];
     let mut res: Vec<(Actions, Bytes, U256)> = Vec::new();
     for v in input {
