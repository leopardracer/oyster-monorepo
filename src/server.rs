use std::{net::SocketAddr, sync::Arc};

use anyhow::Result;
use axum::{
    extract::{Query, State},
    http::StatusCode,
    response::{IntoResponse, Response},
    routing::get,
    Json, Router,
};
use serde::{Deserialize, Serialize};

use crate::market::{GBRateCard, InfraProvider, RegionalRates};

enum Error {
    GetIPFail,
<<<<<<< HEAD
    GetSpecFail,
    GetBandwidthFail,
=======
>>>>>>> 2643c36f
}

impl IntoResponse for Error {
    fn into_response(self) -> Response {
        (StatusCode::BAD_REQUEST, "BAD_REQUEST").into_response()
    }
}

type HandlerResult<T> = core::result::Result<T, Error>;

#[derive(Debug, Deserialize)]
struct GetIPRequest {
    id: Option<String>,
    region: Option<String>,
}

#[derive(Debug, Serialize)]
struct GetIPResponse {
    ip: String,
}

#[derive(Debug, Serialize)]
struct SpecResponse {
    allowed_regions: Vec<String>,
    min_rates: Vec<RegionalRates>,
}

#[derive(Debug, Serialize)]
struct BandwidthResponse {
    rates: Vec<GBRateCard>,
}

async fn get_ip(
    mut client: impl InfraProvider + Send + Sync + Clone,
    job_id: &str,
    region: String,
) -> Result<String> {
    let ip = client.get_ip_from_job_id(job_id, region).await?;

    Ok(ip)
}

async fn handle_ip_request(
    State(state): State<
        Arc<(
            impl InfraProvider + Send + Sync + Clone,
            Vec<String>,
<<<<<<< HEAD
            String,
            String,
=======
            &'static [RegionalRates],
>>>>>>> 2643c36f
        )>,
    >,
    Query(query): Query<GetIPRequest>,
) -> HandlerResult<Json<GetIPResponse>> {
    let client = &state.0;

    if !query.id.is_some() || !query.region.is_some() {
        return Err(Error::GetIPFail);
    }

    let ip = get_ip(client.clone(), &query.id.unwrap(), query.region.unwrap()).await;
    if ip.is_err() {
        return Err(Error::GetIPFail);
    }
    let ip = ip.unwrap().to_string();
    let ip = GetIPResponse { ip };

    Ok(Json(ip))
}

async fn handle_spec_request(
    State(state): State<
        Arc<(
            impl InfraProvider + Send + Sync + Clone,
            Vec<String>,
<<<<<<< HEAD
            String,
            String,
=======
            &'static [RegionalRates],
>>>>>>> 2643c36f
        )>,
    >,
) -> HandlerResult<Json<SpecResponse>> {
    let regions = &state.1;
    let rates = state.2;

    let res = SpecResponse {
        allowed_regions: regions.to_owned(),
        min_rates: rates.to_owned(),
    };

    return Ok(Json(res));
}

<<<<<<< HEAD
async fn handle_bandwidth_request(
    State(state): State<
        Arc<(
            impl InfraProvider + Send + Sync + Clone,
            Vec<String>,
            String,
            String,
        )>,
    >,
) -> HandlerResult<Json<BandwidthResponse>> {
    let bandwidth_path = &state.3;

    let contents = fs::read_to_string(bandwidth_path);

    if let Err(err) = contents {
        println!("Server: Error reading bandwidth rates file: {err:?}");
    } else {
        let contents = contents.unwrap();
        let data: Vec<GBRateCard> = serde_json::from_str(&contents).unwrap_or_default();
        if !data.is_empty() {
            let res = BandwidthResponse { rates: data };

            return Ok(Json(res));
        }
    }
    return Err(Error::GetBandwidthFail);
}

fn all_routes<'a>(
    state: Arc<(
        impl InfraProvider + Send + Sync + Clone + 'static,
        Vec<String>,
        String,
        String,
=======
fn all_routes(
    state: Arc<(
        impl InfraProvider + Send + Sync + Clone + 'static,
        Vec<String>,
        &'static [RegionalRates],
>>>>>>> 2643c36f
    )>,
) -> Router {
    Router::new()
        .route("/ip", get(handle_ip_request))
        .route("/spec", get(handle_spec_request))
        .route("/bandwidth", get(handle_bandwidth_request))
        .with_state(state)
}

pub async fn serve(
    client: impl InfraProvider + Send + Sync + Clone + 'static,
    regions: Vec<String>,
<<<<<<< HEAD
    rates_path: String,
    bandwidth_path: String,
) {
    let state = Arc::from((client, regions, rates_path, bandwidth_path));
=======
    rates: &'static [RegionalRates],
) {
    let state = Arc::from((client, regions, rates));
>>>>>>> 2643c36f

    let router = Router::new().merge(all_routes(state));

    let addr = SocketAddr::from(([0, 0, 0, 0], 8080));
    println!("Listening for connections on {}", addr);
    axum::Server::bind(&addr)
        .serve(router.into_make_service())
        .await
        .unwrap();
}

#[cfg(test)]
mod tests {
    use super::*;

    use ethers::{abi::AbiEncode, prelude::*};

    use crate::test::{InstanceMetadata, TestAws};

    #[tokio::test]
    async fn test_get_ip_happy_case() {
        let mut aws: TestAws = Default::default();

        for id in 1..4 {
            let temp_job_id = H256::from_low_u64_be(id).encode_hex();
            let instance_metadata = InstanceMetadata::new(None, None).await;

            aws.instances
                .insert(temp_job_id.clone(), instance_metadata.clone());
        }

        let job_id = H256::from_low_u64_be(1).encode_hex();
        let region = "ap-south-1".to_string();

        let res = get_ip(aws.clone(), &job_id, region).await;
        assert!(res.is_ok());

        let res = res.unwrap();

        let actual_ip = &aws.instances.get_key_value(&job_id).unwrap().1.ip_address;
        assert_eq!(&res, actual_ip)
    }

    #[tokio::test]
    async fn test_get_ip_bad_case() {
        let mut aws: TestAws = Default::default();

        for id in 1..4 {
            let temp_job_id = H256::from_low_u64_be(id).encode_hex();
            let instance_metadata = InstanceMetadata::new(None, None).await;

            aws.instances
                .insert(temp_job_id.clone(), instance_metadata.clone());
        }

        let job_id = H256::from_low_u64_be(5).encode_hex();
        let region = "ap-south-1".to_string();

        let res = get_ip(aws.clone(), &job_id, region).await;
        assert!(res.is_err());

        let err = res.as_ref().unwrap_err().to_string();
        assert_eq!(err, format!("Instance not found for job - {job_id}"));
    }

    #[tokio::test]
    async fn test_get_ip_bad_case_no_instances() {
        let aws: TestAws = Default::default();

        let job_id = H256::from_low_u64_be(1).encode_hex();
        let region = "ap-south-1".to_string();

        let res = get_ip(aws, &job_id, region).await;
        assert!(res.is_err());

        let err = res.as_ref().unwrap_err().to_string();
        assert_eq!(err, format!("Instance not found for job - {job_id}"));
    }
}<|MERGE_RESOLUTION|>--- conflicted
+++ resolved
@@ -14,11 +14,6 @@
 
 enum Error {
     GetIPFail,
-<<<<<<< HEAD
-    GetSpecFail,
-    GetBandwidthFail,
-=======
->>>>>>> 2643c36f
 }
 
 impl IntoResponse for Error {
@@ -66,12 +61,8 @@
         Arc<(
             impl InfraProvider + Send + Sync + Clone,
             Vec<String>,
-<<<<<<< HEAD
-            String,
-            String,
-=======
             &'static [RegionalRates],
->>>>>>> 2643c36f
+            &'static [GBRateCard],
         )>,
     >,
     Query(query): Query<GetIPRequest>,
@@ -97,12 +88,8 @@
         Arc<(
             impl InfraProvider + Send + Sync + Clone,
             Vec<String>,
-<<<<<<< HEAD
-            String,
-            String,
-=======
             &'static [RegionalRates],
->>>>>>> 2643c36f
+            &'static [GBRateCard],
         )>,
     >,
 ) -> HandlerResult<Json<SpecResponse>> {
@@ -117,48 +104,30 @@
     return Ok(Json(res));
 }
 
-<<<<<<< HEAD
 async fn handle_bandwidth_request(
     State(state): State<
         Arc<(
             impl InfraProvider + Send + Sync + Clone,
             Vec<String>,
-            String,
-            String,
+            &'static [RegionalRates],
+            &'static [GBRateCard],
         )>,
     >,
 ) -> HandlerResult<Json<BandwidthResponse>> {
-    let bandwidth_path = &state.3;
-
-    let contents = fs::read_to_string(bandwidth_path);
-
-    if let Err(err) = contents {
-        println!("Server: Error reading bandwidth rates file: {err:?}");
-    } else {
-        let contents = contents.unwrap();
-        let data: Vec<GBRateCard> = serde_json::from_str(&contents).unwrap_or_default();
-        if !data.is_empty() {
-            let res = BandwidthResponse { rates: data };
-
-            return Ok(Json(res));
-        }
-    }
-    return Err(Error::GetBandwidthFail);
-}
-
-fn all_routes<'a>(
-    state: Arc<(
-        impl InfraProvider + Send + Sync + Clone + 'static,
-        Vec<String>,
-        String,
-        String,
-=======
+    let bandwidth = state.3;
+    let res = BandwidthResponse {
+        rates: bandwidth.to_owned(),
+    };
+
+    return Ok(Json(res));
+}
+
 fn all_routes(
     state: Arc<(
         impl InfraProvider + Send + Sync + Clone + 'static,
         Vec<String>,
         &'static [RegionalRates],
->>>>>>> 2643c36f
+        &'static [GBRateCard],
     )>,
 ) -> Router {
     Router::new()
@@ -171,16 +140,10 @@
 pub async fn serve(
     client: impl InfraProvider + Send + Sync + Clone + 'static,
     regions: Vec<String>,
-<<<<<<< HEAD
-    rates_path: String,
-    bandwidth_path: String,
+    rates: &'static [RegionalRates],
+    bandwidth: &'static [GBRateCard],
 ) {
-    let state = Arc::from((client, regions, rates_path, bandwidth_path));
-=======
-    rates: &'static [RegionalRates],
-) {
-    let state = Arc::from((client, regions, rates));
->>>>>>> 2643c36f
+    let state = Arc::from((client, regions, rates, bandwidth));
 
     let router = Router::new().merge(all_routes(state));
 
