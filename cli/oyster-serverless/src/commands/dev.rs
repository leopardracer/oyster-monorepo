--- conflicted
+++ resolved
@@ -9,11 +9,7 @@
 use std::time::Duration;
 use tokio::fs;
 use tokio::time::sleep;
-<<<<<<< HEAD
-use tracing::{error, info};
-=======
 use tracing::{error, info, warn};
->>>>>>> 448feb8c
 
 #[derive(Args)]
 pub struct DevArgs {
