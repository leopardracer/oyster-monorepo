use anyhow::Result;
use clap::{Parser, Subcommand};
mod commands;
mod types;

use tracing_subscriber::EnvFilter;

fn setup_logging() {
    tracing_subscriber::fmt()
        .with_max_level(tracing::Level::INFO)
        .with_env_filter(EnvFilter::try_from_default_env().unwrap_or_else(|_| EnvFilter::new("info")))
        .init();
}

#[derive(Parser)]
#[command(about = "Oyster CVM command line utility")]
struct Cli {
    #[command(subcommand)]
    command: Commands,
}

#[derive(Subcommand)]
enum Commands {
    /// Check environment dependencies including Docker & Nix
    Doctor,
    /// Build Oyster CVM Image
    BuildImage {
        /// Platform (amd64 or arm64)
        #[arg(short, long, value_parser = [types::Platform::AMD64.as_str(), types::Platform::ARM64.as_str()])]
        platform: String,

        /// Path to docker-compose.yml file
        #[arg(short = 'c', long)]
        docker_compose: String,

        /// List of Docker image .tar file paths
        #[arg(short = 'i', long, required = true)]
        docker_images: Vec<String>,

        /// Output folder name
        #[arg(short, long, default_value = "result")]
        output: String,
    },
<<<<<<< HEAD
    /// Verify Oyster Enclave Attestation
    VerifyEnclave {
        /// Enclave IP
        #[arg(short = 'e', long, required = true)]
        enclave_ip: String,

        /// PCR 1
        #[arg(short = '1', long, required = true)]
        pcr1: String,

        /// PCR 2
        #[arg(short = '2', long, required = true)]
        pcr2: String,

        /// PCR 3
        #[arg(short = '3', long, required = true)]
        pcr3: String,

        /// CPU cores
        #[arg(short = 'c', long, required = true)]
        cpu: String,

        /// Memory (in MB)
        #[arg(short = 'm', long, required = true)]
        memory: String,

        /// Attestation Port (default: 1400)
        #[arg(short = 'p', long, required = true, default_value = "1400")]
        attestation_port: u16,

        /// Maximum age of attestation (in milliseconds) (default: 300000)
        #[arg(short = 'a', long, default_value = "300000")]
        max_age: usize,
    }
=======
    /// Upload Enclave Image to IPFS
    Upload {
        /// Path to enclave image file
        #[arg(short, long)]
        file: String,
    },
>>>>>>> d7831be6
}

#[tokio::main]
async fn main() -> Result<()> {
    setup_logging();

    let cli = Cli::parse();

    match &cli.command {
        Commands::Doctor => commands::doctor::run_doctor()?,
        Commands::BuildImage {
            platform,
            docker_compose,
            docker_images,
            output,
        } => {
            let platform = types::Platform::from_str(platform).map_err(|e| anyhow::anyhow!(e))?;
            commands::build::build_oyster_image(platform, docker_compose, docker_images, output)?
        },
        Commands::VerifyEnclave {
            pcr1,
            pcr2,
            pcr3,
            cpu,
            memory,
            enclave_ip,
            attestation_port,
            max_age,
        } => {
            commands::verify::verify_image(pcr1, pcr2, pcr3, cpu, memory, enclave_ip, attestation_port, max_age).await?
        }
        Commands::Upload { file } => {
            let default_provider = types::StorageProvider::Pinata;
            commands::upload::upload_enclave_image(file, &default_provider).await?;
        }
    }

    Ok(())
}<|MERGE_RESOLUTION|>--- conflicted
+++ resolved
@@ -41,7 +41,12 @@
         #[arg(short, long, default_value = "result")]
         output: String,
     },
-<<<<<<< HEAD
+    /// Upload Enclave Image to IPFS
+    Upload {
+        /// Path to enclave image file
+        #[arg(short, long)]
+        file: String,
+    },
     /// Verify Oyster Enclave Attestation
     VerifyEnclave {
         /// Enclave IP
@@ -75,15 +80,7 @@
         /// Maximum age of attestation (in milliseconds) (default: 300000)
         #[arg(short = 'a', long, default_value = "300000")]
         max_age: usize,
-    }
-=======
-    /// Upload Enclave Image to IPFS
-    Upload {
-        /// Path to enclave image file
-        #[arg(short, long)]
-        file: String,
     },
->>>>>>> d7831be6
 }
 
 #[tokio::main]
@@ -103,6 +100,10 @@
             let platform = types::Platform::from_str(platform).map_err(|e| anyhow::anyhow!(e))?;
             commands::build::build_oyster_image(platform, docker_compose, docker_images, output)?
         },
+        Commands::Upload { file } => {
+            let default_provider = types::StorageProvider::Pinata;
+            commands::upload::upload_enclave_image(file, &default_provider).await?;
+        },
         Commands::VerifyEnclave {
             pcr1,
             pcr2,
@@ -115,10 +116,6 @@
         } => {
             commands::verify::verify_image(pcr1, pcr2, pcr3, cpu, memory, enclave_ip, attestation_port, max_age).await?
         }
-        Commands::Upload { file } => {
-            let default_provider = types::StorageProvider::Pinata;
-            commands::upload::upload_enclave_image(file, &default_provider).await?;
-        }
     }
 
     Ok(())
