use anyhow::{Context, Result};
use clap::Args;
use hex;
use std::time::{SystemTime, UNIX_EPOCH};
use tracing::info;

use oyster::attestation::{get, AttestationExpectations, AWS_ROOT_KEY};

use crate::args::pcr::PcrArgs;

#[derive(Args)]
pub struct VerifyArgs {
    /// Enclave IP
    #[arg(short = 'e', long, required = true)]
    enclave_ip: String,

    #[command(flatten)]
    pcr: PcrArgs,

    /// Attestation user data, hex encoded
    #[arg(short = 'u', long)]
    user_data: Option<String>,

    /// Attestation Port (default: 1300)
    #[arg(short = 'p', long, default_value = "1300")]
    attestation_port: u16,

    /// Maximum age of attestation (in milliseconds) (default: 300000)
    #[arg(short = 'a', long, default_value = "300000")]
    max_age: usize,

    /// Attestation timestamp (in milliseconds)
    #[arg(short = 't', long, default_value = "0")]
    timestamp: usize,

    /// Root public key
    #[arg(short = 'r', long, default_value_t = hex::encode(AWS_ROOT_KEY))]
    root_public_key: String,
}

pub async fn verify(args: VerifyArgs) -> Result<()> {
    let pcrs = get_pcrs(&args.pcr).context("Failed to load PCR data")?;

    let attestation_endpoint = format!(
        "http://{}:{}/attestation/raw",
        args.enclave_ip, args.attestation_port
    );
    info!(
        "Connecting to attestation endpoint: {}",
        attestation_endpoint
    );

    let attestation_doc = get(attestation_endpoint.parse()?).await?;
    info!("Successfully fetched attestation document");

    let now = SystemTime::now().duration_since(UNIX_EPOCH)?.as_millis() as usize;
    let user_data = args
        .user_data
        .map(|d| hex::decode(d).map_err(|_| anyhow::anyhow!("User data must be hex encoded")))
        .transpose()?;
    let root_public_key =
        hex::decode(args.root_public_key).context("Failed to decode root public key hex string")?;

    let attestation_expectations = AttestationExpectations {
<<<<<<< HEAD
        age: Some((args.max_age, now)),
        pcrs,
        user_data: user_data.as_ref().map(|x| x.as_slice()),
        root_public_key: Some(root_public_key.as_slice()),
        timestamp: (!args.timestamp.eq(&0)).then_some(args.timestamp),
        public_key: None,
=======
        age: Some((*max_age, now)),
        pcrs,
        root_public_key: Some(
            hex::decode(root_public_key).context("Failed to decode root public key hex string")?,
        ),
        timestamp: (!timestamp.eq(&0)).then_some(*timestamp),
>>>>>>> e8c8c5ee
    };

    let decoded = oyster::attestation::verify(&attestation_doc, attestation_expectations)
        .context("Failed to verify attestation document")?;

    info!("Root public key: {}", hex::encode(decoded.root_public_key));
    info!("Enclave public key: {}", hex::encode(decoded.public_key));
    info!("User data: {}", hex::encode(&decoded.user_data));
    if let Ok(user_data) = String::from_utf8(decoded.user_data.to_vec()) {
        info!("User data, decoded as UTF-8: {user_data}");
    }
    info!("PCR0: {}", hex::encode(decoded.pcrs[0]));
    info!("PCR1: {}", hex::encode(decoded.pcrs[1]));
    info!("PCR2: {}", hex::encode(decoded.pcrs[2]));
    info!("Verification successful ✓");
    Ok(())
}

fn get_pcrs(pcr: &PcrArgs) -> Result<Option<[[u8; 48]; 3]>> {
    let Some((pcr0, pcr1, pcr2)) = pcr.load()? else {
        tracing::info!("No PCR values provided - skipping PCR verification");
        return Ok(None);
    };

    tracing::info!(
        "Loaded PCR data: pcr0: {}, pcr1: {}, pcr2: {}",
        pcr0,
        pcr1,
        pcr2
    );

    Ok(Some([
        hex::decode(pcr0)?
            .try_into()
            .map_err(|_| anyhow::anyhow!("PCR0 must be 48 bytes"))?,
        hex::decode(pcr1)?
            .try_into()
            .map_err(|_| anyhow::anyhow!("PCR1 must be 48 bytes"))?,
        hex::decode(pcr2)?
            .try_into()
            .map_err(|_| anyhow::anyhow!("PCR2 must be 48 bytes"))?,
    ]))
}<|MERGE_RESOLUTION|>--- conflicted
+++ resolved
@@ -7,6 +7,7 @@
 use oyster::attestation::{get, AttestationExpectations, AWS_ROOT_KEY};
 
 use crate::args::pcr::PcrArgs;
+use crate::configs::global::DEFAULT_ATTESTATION_PORT;
 
 #[derive(Args)]
 pub struct VerifyArgs {
@@ -22,7 +23,7 @@
     user_data: Option<String>,
 
     /// Attestation Port (default: 1300)
-    #[arg(short = 'p', long, default_value = "1300")]
+    #[arg(short = 'p', long, default_value_t = DEFAULT_ATTESTATION_PORT)]
     attestation_port: u16,
 
     /// Maximum age of attestation (in milliseconds) (default: 300000)
@@ -62,21 +63,12 @@
         hex::decode(args.root_public_key).context("Failed to decode root public key hex string")?;
 
     let attestation_expectations = AttestationExpectations {
-<<<<<<< HEAD
         age: Some((args.max_age, now)),
         pcrs,
         user_data: user_data.as_ref().map(|x| x.as_slice()),
         root_public_key: Some(root_public_key.as_slice()),
         timestamp: (!args.timestamp.eq(&0)).then_some(args.timestamp),
         public_key: None,
-=======
-        age: Some((*max_age, now)),
-        pcrs,
-        root_public_key: Some(
-            hex::decode(root_public_key).context("Failed to decode root public key hex string")?,
-        ),
-        timestamp: (!timestamp.eq(&0)).then_some(*timestamp),
->>>>>>> e8c8c5ee
     };
 
     let decoded = oyster::attestation::verify(&attestation_doc, attestation_expectations)
