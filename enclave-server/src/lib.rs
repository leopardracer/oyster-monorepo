use nsm_io::{Request, Response};
use serde_bytes::ByteBuf;
use sysinfo::{System, SystemExt};
use serde::Serialize;

#[derive(Serialize)]
struct EnclaveConfig {
    total_memory: u64,
    total_cpus : usize
}

fn get_enclave_config() -> String {
    let mut sys = System::new_all();

    sys.refresh_all();
    
    let config = EnclaveConfig {
        total_memory : sys.total_memory(),
        total_cpus : sys.cpus().len()
    };

    serde_json::to_string(&config).unwrap()
}

pub fn get_attestation_doc(pub_key: [u8;32]) -> Vec<u8> {
    let nsm_fd = nsm_driver::nsm_init();
    let enclave_config = get_enclave_config();

<<<<<<< HEAD
    let public_key = ByteBuf::from(pub_key);
    let hello = ByteBuf::from("");
=======
    let public_key = ByteBuf::from("my super secret key");
    let enclave_config = ByteBuf::from(enclave_config);
>>>>>>> bbc943dd

    let request = Request::Attestation {
        public_key: Some(public_key),
        user_data: Some(enclave_config),
        nonce: None,
    };

    let response = nsm_driver::nsm_process_request(nsm_fd, request);

    nsm_driver::nsm_exit(nsm_fd);

    match response {
        Response::Attestation { document } => document,
        _ => panic!("nsm driver returned invalid response: {:?}", response),
    }
}<|MERGE_RESOLUTION|>--- conflicted
+++ resolved
@@ -13,7 +13,7 @@
     let mut sys = System::new_all();
 
     sys.refresh_all();
-    
+
     let config = EnclaveConfig {
         total_memory : sys.total_memory(),
         total_cpus : sys.cpus().len()
@@ -26,13 +26,8 @@
     let nsm_fd = nsm_driver::nsm_init();
     let enclave_config = get_enclave_config();
 
-<<<<<<< HEAD
     let public_key = ByteBuf::from(pub_key);
-    let hello = ByteBuf::from("");
-=======
-    let public_key = ByteBuf::from("my super secret key");
     let enclave_config = ByteBuf::from(enclave_config);
->>>>>>> bbc943dd
 
     let request = Request::Attestation {
         public_key: Some(public_key),
