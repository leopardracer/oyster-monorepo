--- conflicted
+++ resolved
@@ -2,8 +2,5 @@
 vendor
 build
 slither.log
-<<<<<<< HEAD
 temp
-=======
-.env
->>>>>>> d2d68094
+.env