import { ethers, upgrades } from "hardhat";
import { BigNumber, BigNumberish, Signer, utils, Wallet } from "ethers";
import { deploy as deployClusterRewards } from "../../deployments/staking/ClusterRewards";
import { deploy as deployClusterSelector } from "../../deployments/staking/ClusterSelector";
import { deploy as deployReceiverStaking } from "../../deployments/staking/ReceiverStaking";

const EPOCH_LENGTH  = 2*60*60;

export async function deployFixture() {
    const signers = await ethers.getSigners();
    const addrs = await Promise.all(signers.map((a) => a.getAddress()));

    const blockNum = await ethers.provider.getBlockNumber();
    const blockData = await ethers.provider.getBlock(blockNum);

    const Pond = await ethers.getContractFactory("Pond");
    const pond = await upgrades.deployProxy(Pond, ["Marlin POND", "POND"], {
        kind: "uups",
    });

    const receiverStaking = await deployReceiverStaking(addrs[0], blockData.timestamp, EPOCH_LENGTH, pond.address, true);

<<<<<<< HEAD
    const clusterSelector = await deployClusterSelector("ETH", addrs[1], addrs[0], blockData.timestamp, 4 * 3600, {
=======
    const epochSelector = await deployEpochSelector("ETH", addrs[1], addrs[0], blockData.timestamp, EPOCH_LENGTH, {
>>>>>>> e1e9a809
        token: pond.address,
        amount: ethers.utils.parseEther('1').toString()
    }, true);

    const clusterRewards = await deployClusterRewards(addrs[1], receiverStaking.address, {
        "ETH": clusterSelector.address
    }, addrs[0], true);

    return {
        pond,
        receiverStaking,
        clusterSelector,
        clusterRewards,
        admin: signers[0],
        rewardDelegatorsMock: signers[1]
    };
}

export async function initDataFixture() {
    const nodesToInsert: number = 75;
    const receiverCount: number = 100;

    const signers = await ethers.getSigners();
    const preAllocEthSigner = signers[8];

    const {
        pond,
        receiverStaking,
        clusterSelector,
        clusterRewards,
        admin,
        rewardDelegatorsMock
    } = await deployFixture();

    const tokenSupply: BigNumber = await pond.totalSupply();

    const clusters: string[] = [];
    const balances: BigNumberish[] = [];
    const receivers: Signer[] = [];
    const receiverSigners: Signer[] = [];

    // generate clusters and balance data
    for(let i=0; i < nodesToInsert; i++) {
        const address = Wallet.createRandom().address;
        clusters.push(address);
        balances.push(BigNumber.from(ethers.utils.randomBytes(32)).mod(tokenSupply.div(utils.parseEther(nodesToInsert+""))));
    }

    // insert clusterData into selector
    for(let i=0; i < clusters.length; i+=50) {
        await clusterSelector.connect(rewardDelegatorsMock).upsertMultiple(clusters.slice(i, i+50), balances.slice(i, i+50));
    }

    for(let i=0; i < receiverCount; i++) {
        // create receiver and stake
        const receiver = Wallet.createRandom().connect(ethers.provider);
        const receiverSigner = Wallet.createRandom().connect(ethers.provider);
        receivers.push(receiver);
        receiverSigners.push(receiverSigner);
        const depositAmount = BigNumber.from(ethers.utils.randomBytes(32)).mod(tokenSupply.div(receiverCount));
        await preAllocEthSigner.sendTransaction({
            to: receiver.address,
            value: utils.parseEther("0.5").toString()
        });
        await preAllocEthSigner.sendTransaction({
            to: receiverSigner.address,
            value: utils.parseEther("0.5").toString()
        });
        await pond.transfer(receiver.address, depositAmount);
        await pond.connect(receiver).approve(receiverStaking.address, depositAmount);
        await receiverStaking.connect(receiver)["deposit(uint256,address)"](depositAmount, receiverSigner.address);
    }

    return {
        pond,
        receiverStaking,
        clusterSelector,
        clusterRewards,
        admin,
        rewardDelegatorsMock,
        nodesInserted: nodesToInsert,
        receivers,
        receiverSigners
    };
}<|MERGE_RESOLUTION|>--- conflicted
+++ resolved
@@ -20,11 +20,7 @@
 
     const receiverStaking = await deployReceiverStaking(addrs[0], blockData.timestamp, EPOCH_LENGTH, pond.address, true);
 
-<<<<<<< HEAD
-    const clusterSelector = await deployClusterSelector("ETH", addrs[1], addrs[0], blockData.timestamp, 4 * 3600, {
-=======
-    const epochSelector = await deployEpochSelector("ETH", addrs[1], addrs[0], blockData.timestamp, EPOCH_LENGTH, {
->>>>>>> e1e9a809
+    const clusterSelector = await deployClusterSelector("ETH", addrs[1], addrs[0], blockData.timestamp, EPOCH_LENGTH, {
         token: pond.address,
         amount: ethers.utils.parseEther('1').toString()
     }, true);
