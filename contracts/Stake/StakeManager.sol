--- conflicted
+++ resolved
@@ -9,12 +9,8 @@
 import "./IClusterRegistry.sol";
 
 
-<<<<<<< HEAD
 contract StakeManager is Initializable, Ownable {
 
-=======
-contract StakeManager is Initializable {
->>>>>>> a7df3266
     using SafeMath for uint256;
 
     struct Stash {
@@ -53,7 +49,6 @@
         address indexed creator,
         bytes32 stashId,
         uint256 stashIndex,
-<<<<<<< HEAD
         bytes32[] tokens,
         uint256[] amounts
     );
@@ -195,85 +190,10 @@
         emit StashCreated(msg.sender, _stashId, _stashIndex, _tokens, _amounts);
         stashIndex = _stashIndex + 1;  // Can't overflow
         return _stashId;
-=======
-        uint256 MPONDAmount,
-        uint256 PONDAmount
-    );
-    event StashDelegated(bytes32 stashId, address delegatedCluster);
-    event StashUndelegated(
-        bytes32 stashId,
-        address undelegatedCluster,
-        uint256 undelegatesAt
-    );
-    event StashWithdrawn(
-        bytes32 stashId,
-        uint256 MPONDAmount,
-        uint256 PONDAmount
-    );
-    event AddedToStash(
-        address staker,
-        address delegatedCluster,
-        uint256 MPONDAmount,
-        uint256 PONDAmount
-    );
-
-    function initialize(
-        address _MPONDAddress,
-        address _PONDAddress,
-        address _clusterRegistryAddress,
-        address _rewardDelegatorsAddress
-    ) public initializer {
-        tokenAddresses[0] = _PONDAddress;
-        tokenAddresses[1] = _MPONDAddress;
-        MPOND = MPondLogic(_MPONDAddress);
-        clusterRegistry = ClusterRegistry(_clusterRegistryAddress);
-        rewardDelegators = RewardDelegators(_rewardDelegatorsAddress);
-    }
-
-    function createStashAndDelegate(
-        uint256 _MPONDAmount,
-        uint256 _PONDAmount,
-        address _delegatedCluster
-    ) public {
-        bytes32 stashId = createStash(_MPONDAmount, _PONDAmount);
-        delegateStash(stashId, _delegatedCluster);
-    }
-
-    function createStash(uint256 _MPONDAmount, uint256 _PONDAmount)
-        public
-        returns (bytes32)
-    {
-        require(
-            _PONDAmount != 0 || _MPONDAmount != 0,
-            "StakeManager:createStash - Amount should be greater than 0 to create stash"
-        );
-        uint256 stashIndex = indices[msg.sender];
-        bytes32 stashId = keccak256(abi.encodePacked(msg.sender, stashIndex));
-        stashes[stashId] = Stash(
-            msg.sender,
-            address(0),
-            _MPONDAmount,
-            _PONDAmount,
-            0
-        );
-        // This can never overflow, so change to + for gas savings
-        indices[msg.sender] = stashIndex.add(1);
-        _lockTokens(TokenType.MPOND, _MPONDAmount, msg.sender);
-        _lockTokens(TokenType.POND, _PONDAmount, msg.sender);
-        emit StashCreated(
-            msg.sender,
-            stashId,
-            stashIndex,
-            _MPONDAmount,
-            _PONDAmount
-        );
-        return stashId;
->>>>>>> a7df3266
     }
 
     function addToStash(
         bytes32 _stashId,
-<<<<<<< HEAD
         bytes32[] memory _tokens,
         uint256[] memory _amounts
     ) public {
@@ -281,21 +201,11 @@
         require(
             _stash.staker == msg.sender,
             "StakeManager:addToStash - Only staker can delegate stash to a cluster"
-=======
-        uint256 _MPONDAmount,
-        uint256 _PONDAmount
-    ) public {
-        Stash memory stash = stashes[_stashId];
-        require(
-            stash.staker == msg.sender,
-            "StakeManager:delegateStash - Only staker can delegate stash to a cluster"
->>>>>>> a7df3266
         );
         require(
             _stash.undelegatesAt <= block.number,
             "StakeManager:addToStash - Can't add to stash during undelegation"
         );
-<<<<<<< HEAD
         require(
             _tokens.length == _amounts.length,
             "StakeManager:addToStash - Each tokenId should have a corresponding amount and vice versa"
@@ -316,36 +226,12 @@
         }
         
         emit AddedToStash(_stashId, _stash.delegatedCluster, _tokens, _amounts);
-=======
-        stashes[_stashId].MPONDAmount = stash.MPONDAmount.add(_MPONDAmount);
-        stashes[_stashId].PONDAmount = stash.PONDAmount.add(_PONDAmount);
-        if (stash.delegatedCluster != address(0)) {
-            rewardDelegators.delegate(
-                msg.sender,
-                stash.delegatedCluster,
-                _MPONDAmount,
-                _PONDAmount
-            );
-        }
-        _lockTokens(TokenType.MPOND, _MPONDAmount, msg.sender);
-        _lockTokens(TokenType.POND, _PONDAmount, msg.sender);
-        emit AddedToStash(
-            msg.sender,
-            stash.delegatedCluster,
-            _MPONDAmount,
-            _PONDAmount
-        );
->>>>>>> a7df3266
     }
 
     function delegateStash(bytes32 _stashId, address _delegatedCluster) public {
         Stash memory _stash = stashes[_stashId];
         require(
-<<<<<<< HEAD
-            _stash.staker == msg.sender,
-=======
-            stash.staker == msg.sender,
->>>>>>> a7df3266
+            _stash.staker == msg.sender,
             "StakeManager:delegateStash - Only staker can delegate stash to a cluster"
         );
         require(
@@ -361,7 +247,6 @@
             "StakeManager:delegateStash - stash is not yet undelegated"
         );
         stashes[_stashId].delegatedCluster = _delegatedCluster;
-<<<<<<< HEAD
         delete stashes[_stashId].undelegatesAt;
         bytes32[] memory _tokens = rewardDelegators.getFullTokenList();
         uint256[] memory _amounts = new uint256[](_tokens.length);
@@ -369,14 +254,6 @@
             _amounts[i] = stashes[_stashId].amount[_tokens[i]];
         }
         rewardDelegators.delegate(msg.sender, _delegatedCluster, _tokens, _amounts);
-=======
-        rewardDelegators.delegate(
-            msg.sender,
-            _delegatedCluster,
-            stash.MPONDAmount,
-            stash.PONDAmount
-        );
->>>>>>> a7df3266
         emit StashDelegated(_stashId, _delegatedCluster);
     }
 
@@ -433,18 +310,13 @@
     function undelegateStash(bytes32 _stashId) public {
         Stash memory _stash = stashes[_stashId];
         require(
-<<<<<<< HEAD
-            _stash.staker == msg.sender,
-=======
-            stash.staker == msg.sender,
->>>>>>> a7df3266
+            _stash.staker == msg.sender,
             "StakeManager:undelegateStash - Only staker can undelegate stash"
         );
         require(
             _stash.delegatedCluster != address(0),
             "StakeManager:undelegateStash - stash is not delegated to any cluster"
         );
-<<<<<<< HEAD
         uint256 _waitTime = rewardDelegators.undelegationWaitTime();
         uint256 _undelegationBlock = block.number.add(_waitTime);
         stashes[_stashId].undelegatesAt = _undelegationBlock;
@@ -460,28 +332,6 @@
         }
         rewardDelegators.undelegate(msg.sender, _stash.delegatedCluster, _tokens, _amounts);
         emit StashUndelegated(_stashId, _stash.delegatedCluster, _undelegationBlock);
-=======
-        require(
-            stash.undelegatesAt <= block.number,
-            "StakeManager:undelegateStash - stash is already waiting for undelegation"
-        );
-        uint256 waitTime = rewardDelegators.undelegationWaitTime();
-        // use + for gas savings as overflow can't happen
-        uint256 undelegationBlock = block.number.add(waitTime);
-        stashes[_stashId].undelegatesAt = undelegationBlock;
-        delete stashes[_stashId].delegatedCluster;
-        rewardDelegators.undelegate(
-            msg.sender,
-            stash.delegatedCluster,
-            stash.MPONDAmount,
-            stash.PONDAmount
-        );
-        emit StashUndelegated(
-            _stashId,
-            stash.delegatedCluster,
-            undelegationBlock
-        );
->>>>>>> a7df3266
     }
 
     function withdrawStash(bytes32 _stashId) public {
@@ -515,17 +365,10 @@
 
     function withdrawStash(
         bytes32 _stashId,
-<<<<<<< HEAD
         bytes32[] memory _tokens,
         uint256[] memory _amounts
     ) public {
         Stash memory _stash = stashes[_stashId];
-=======
-        uint256 _MPONDAmount,
-        uint256 _PONDAmount
-    ) public {
-        Stash memory stash = stashes[_stashId];
->>>>>>> a7df3266
         require(
             _stash.staker == msg.sender,
             "StakeManager:withdrawStash - Only staker can withdraw stash"
@@ -539,14 +382,8 @@
             "StakeManager:withdrawStash - stash is not yet undelegated"
         );
         require(
-<<<<<<< HEAD
             _tokens.length == _amounts.length,
             "StakeManager:withdrawStash - Each tokenId should have a corresponding amount and vice versa"
-=======
-            stash.MPONDAmount >= _MPONDAmount &&
-                stash.PONDAmount >= _PONDAmount,
-            "StakeManager:withdrawStash - balance not sufficient"
->>>>>>> a7df3266
         );
         for(uint256 i=0; i < _tokens.length; i++) {
             uint256 _balance = stashes[_stashId].amount[_tokens[i]];
@@ -564,17 +401,8 @@
         emit StashWithdrawn(_stashId, _tokens, _amounts);
     }
 
-<<<<<<< HEAD
     function _lockTokens(bytes32 _tokenId, uint256 _amount, address _delegator) internal {
         if(_amount == 0) {
-=======
-    function _lockTokens(
-        TokenType _tokenType,
-        uint256 _amount,
-        address _delegator
-    ) internal {
-        if (_amount == 0) {
->>>>>>> a7df3266
             return;
         }
         address tokenAddress = tokenAddresses[_tokenId].addr;
@@ -589,11 +417,13 @@
         );
         if (tokenAddress == address(MPOND)) {
             // send a request to delegate governance rights for the amount to delegator
-            MPOND.delegate(_delegator, uint96(_amount));
-        }
-    }
-
-<<<<<<< HEAD
+            MPOND.delegate(
+                _delegator,
+                uint96(_amount)
+            );
+        }
+    }
+
     function _unlockTokens(bytes32 _tokenId, uint256 _amount, address _delegator) internal {
         if(_amount == 0) {
             return;
@@ -610,19 +440,6 @@
                 _delegator,
                 uint96(_amount)
             );
-=======
-    function _unlockTokens(
-        TokenType _tokenType,
-        uint256 _amount,
-        address _delegator
-    ) internal {
-        if (_amount == 0) {
-            return;
-        }
-        if (_tokenType == TokenType.MPOND) {
-            // send a request to undelegate governacne rights for the amount to previous delegator
-            MPOND.undelegate(_delegator, uint96(_amount));
->>>>>>> a7df3266
         }
         require(
             ERC20(tokenAddress).transfer(
