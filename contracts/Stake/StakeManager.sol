--- conflicted
+++ resolved
@@ -63,12 +63,7 @@
     event RedelegationRequested(bytes32 stashId, address currentCluster, address updatedCluster, uint256 redelegatesAt);
     event Redelegated(bytes32 stashId, address updatedCluster);
     event LockTimeUpdated(bytes32 selector, uint256 prevLockTime, uint256 updatedLockTime);
-<<<<<<< HEAD
     event StashUndelegationCancelled(bytes32 _stashId);
-=======
-    event StashSplit(bytes32 _newStashId, bytes32 _stashId, uint256 _stashIndex, bytes32[] _splitTokens, uint256[] _splitAmounts);
-    event StashesMerged(bytes32 _stashId1, bytes32 _stashId2);
->>>>>>> 9dc3bc02
 
     function initialize(
         bytes32[] memory _tokenIds,
@@ -82,7 +77,7 @@
     {
         require(
             _tokenIds.length == _tokenAddresses.length,
-            "SM:I-each tokenId should have a corresponding tokenAddress and vice versa"
+            "StakeManager:initialize - each tokenId should have a corresponding tokenAddress and vice versa"
         );
         for(uint256 i=0; i < _tokenIds.length; i++) {
             tokenAddresses[_tokenIds[i]] = Token(_tokenAddresses[i], true);
@@ -112,7 +107,7 @@
     ) public onlyOwner {
         require(
             _updatedRewardDelegator != address(0),
-            "SM:URD-RewardDelegators address cant be 0"
+            "StakeManager:updateRewardDelegators - RewardDelegators address cannot be 0"
         );
         rewardDelegators = IRewardDelegators(_updatedRewardDelegator);
     }
@@ -122,7 +117,7 @@
     ) public onlyOwner {
         require(
             _updatedClusterRegistry != address(0),
-            "SM:UCR-Cluster Registry address cant be 0"
+            "StakeManager:updateClusterRegistry - Cluster Registry address cannot be 0"
         );
         clusterRegistry = IClusterRegistry(_updatedClusterRegistry);
     }
@@ -133,9 +128,9 @@
     ) public onlyOwner {
         require(
             !tokenAddresses[_tokenId].isActive,
-            "SM:ET-Token already enabled"
-        );
-        require(_address != address(0), "SM:ET-0 address not allowed");
+            "StakeManager:enableToken - Token already enabled"
+        );
+        require(_address != address(0), "StakeManager:enableToken - Zero address not allowed");
         tokenAddresses[_tokenId] = Token(_address, true);
         emit TokenAdded(_tokenId, _address);
     }
@@ -145,7 +140,7 @@
     ) public onlyOwner {
         require(
             tokenAddresses[_tokenId].isActive,
-            "SM:DT-Token already disabled"
+            "StakeManager:disableToken - Token already disabled"
         );
         tokenAddresses[_tokenId].isActive = false;
         emit TokenRemoved(_tokenId);
@@ -166,11 +161,11 @@
     ) public returns(bytes32) {
         require(
             _tokens.length == _amounts.length,
-            "SM:CS-each tokenId should have a corresponding amount and vice versa"
+            "StakeManager:createStash - each tokenId should have a corresponding amount and vice versa"
         );
         require(
             _tokens.length != 0,
-            "SM:CS-stash must have atleast 1 token"
+            "StakeManager:createStash - stash must have atleast one token"
         );
         uint256 _stashIndex = stashIndex;
         bytes32 _stashId = keccak256(abi.encodePacked(_stashIndex));
@@ -179,15 +174,15 @@
             uint256 _amount = _amounts[_index];
             require(
                 tokenAddresses[_tokenId].isActive,
-                "SM:CS-Invalid tokenId"
+                "StakeManager:createStash - Invalid tokenId"
             );
             require(
                 stashes[_stashId].amount[_tokenId] == 0,
-                "SM:CS-Cant add the same token twice while creating stash"
+                "StakeManager:createStash - Can't add the same token twice while creating stash"
             );
             require(
                 _amount != 0,
-                "SM:CS-Cant add tokens with 0 amount"
+                "StakeManager:createStash - Can't add tokens with 0 amount"
             );
             stashes[_stashId].amount[_tokenId] = _amount;
             _lockTokens(_tokenId, _amount, msg.sender);
@@ -206,15 +201,15 @@
         Stash memory _stash = stashes[_stashId];
         require(
             _stash.staker == msg.sender,
-            "SM:ATS-Only staker can delegate stash to a cluster"
+            "StakeManager:addToStash - Only staker can delegate stash to a cluster"
         );
         require(
             _stash.undelegatesAt <= block.number,
-            "SM:ATS-Cant add to stash during undelegation"
+            "StakeManager:addToStash - Can't add to stash during undelegation"
         );
         require(
             _tokens.length == _amounts.length,
-            "SM:ATS-Each tokenId should have a corresponding amount and vice versa"
+            "StakeManager:addToStash - Each tokenId should have a corresponding amount and vice versa"
         );
         if(
             _stash.delegatedCluster != address(0) && 
@@ -226,14 +221,14 @@
             bytes32 _tokenId = _tokens[i];
             require(
                 tokenAddresses[_tokenId].isActive,
-                "SM:ATS-Invalid tokenId"
+                "StakeManager:addToStash - Invalid tokenId"
             );
             if(_amounts[i] != 0) {
                 stashes[_stashId].amount[_tokenId] = stashes[_stashId].amount[_tokenId].add(_amounts[i]);
                 _lockTokens(_tokenId, _amounts[i], msg.sender);
             }
         }
-
+        
         emit AddedToStash(_stashId, _stash.delegatedCluster, _tokens, _amounts);
     }
 
@@ -241,19 +236,19 @@
         Stash memory _stash = stashes[_stashId];
         require(
             _stash.staker == msg.sender,
-            "SM:DS-Only staker can delegate stash to a cluster"
+            "StakeManager:delegateStash - Only staker can delegate stash to a cluster"
         );
         require(
             clusterRegistry.isClusterValid(_delegatedCluster),
-            "SM:DS-delegated cluster address is not valid"
+            "StakeManager:delegateStash - delegated cluster address is not valid"
         );
         require(
             _stash.delegatedCluster == address(0),
-            "SM:DS-stash already delegated to another cluster. Please undelegate from delegating"
+            "StakeManager:delegateStash - stash already delegated to another cluster. Please undelegate from delegating"
         );
         require(
             _stash.undelegatesAt <= block.number,
-            "SM:DS-stash is not yet undelegated"
+            "StakeManager:delegateStash - stash is not yet undelegated"
         );
         stashes[_stashId].delegatedCluster = _delegatedCluster;
         delete stashes[_stashId].undelegatesAt;
@@ -270,11 +265,11 @@
         Stash memory _stash = stashes[_stashId];
         require(
             _stash.staker == msg.sender,
-            "SM:RSR-Only staker can redelegate stash to another cluster"
+            "StakeManager:requestStashRedelegation - Only staker can redelegate stash to another cluster"
         );
         require(
             _stash.delegatedCluster != address(0),
-            "SM:RSR-Stash not already delegated"
+            "StakeManager:requestStashRedelegation - Stash not already delegated"
         );
         uint256 _redelegationBlock = _requestStashRedelegation(_stashId, _newCluster);
         emit RedelegationRequested(_stashId, _stash.delegatedCluster, _newCluster, _redelegationBlock);
@@ -285,11 +280,7 @@
         uint256 _unlockBlock = locks[_lockId].unlockBlock;
         require(
             _unlockBlock == 0,
-<<<<<<< HEAD
             "SM:RSR - Please close the existing redelegation request before placing a new one"
-=======
-            "SM:RSR-Please close the existing redelegation request before placing a new one"
->>>>>>> 9dc3bc02
         );
         uint256 _redelegationBlock = block.number.add(lockWaitTime[REDELEGATION_LOCK_SELECTOR]);
         locks[_lockId] = Lock(_redelegationBlock, uint256(_newCluster));
@@ -300,18 +291,18 @@
         Stash memory _stash = stashes[_stashId];
         require(
             _stash.delegatedCluster != address(0),
-            "SM:RS-Stash not already delegated"
+            "StakeManager:redelegateStash - Stash not already delegated"
         );
         bytes32 _lockId = keccak256(abi.encodePacked(REDELEGATION_LOCK_SELECTOR, _stashId));
         uint256 _unlockBlock = locks[_lockId].unlockBlock;
         require(
             _unlockBlock <= block.number,
-            "SM:RS-Redelegation period incomplete"
+            "StakeManager:redelegateStash - Redelegation period is not yet complete"
         );
         address _updatedCluster = address(locks[_lockId].iValue);
         require(
             clusterRegistry.isClusterValid(_updatedCluster),
-            "SM:RS-invalid cluster"
+            "StakeManager:redelegateStash - can't delegate to invalid cluster"
         );
         bytes32[] memory _tokens = rewardDelegators.getFullTokenList();
         uint256[] memory _amounts = new uint256[](_tokens.length);
@@ -327,99 +318,16 @@
         emit Redelegated(_stashId, _updatedCluster);
     }
 
-    function splitStash(bytes32 _stashId, bytes32[] calldata _tokens, uint256[] calldata _amounts) external {
-        Stash memory _stash = stashes[_stashId];
-        require(
-            _stash.staker == msg.sender,
-            "SM:SS - Only staker of stash can split"
-        );
-        require(
-            _tokens.length != 0,
-            "SM:SS - split stash must have atleast one token"
-        );
-        require(
-            _tokens.length == _amounts.length,
-            "SM:SS - Token data invalid"
-        );
-        uint256 _stashIndex = stashIndex;
-        bytes32 _newStashId = keccak256(abi.encodePacked(_stashIndex));
-        for(uint256 _index=0; _index < _tokens.length; _index++) {
-            bytes32 _tokenId = _tokens[_index];
-            uint256 _amount = _amounts[_index];
-            require(
-                stashes[_newStashId].amount[_tokenId] == 0,
-                "SM:SS - Can't add the same token twice while splitting stash"
-            );
-            require(
-                _amount != 0,
-                "SM:SS - Can't add tokens with 0 amount"
-            );
-            stashes[_stashId].amount[_tokenId] = stashes[_stashId].amount[_tokenId].sub(
-                _amount,
-                "SM:SS-Insufficient Balance"
-            );
-            stashes[_newStashId].amount[_tokenId] = _amount;
-        }
-        stashes[_newStashId].staker = msg.sender;
-        stashes[_newStashId].delegatedCluster = _stash.delegatedCluster;
-        stashes[_newStashId].undelegatesAt = _stash.undelegatesAt;
-        emit StashSplit(_newStashId, _stashId, _stashIndex, _tokens, _amounts);
-        stashIndex = _stashIndex + 1;
-    }
-
-    function mergeStash(bytes32 _stashId1, bytes32 _stashId2) public {
-        require(_stashId1 != _stashId2, "SM:MS-Can't merge same stash");
-        Stash memory _stash1 = stashes[_stashId1];
-        Stash memory _stash2 = stashes[_stashId2];
-        require(
-            _stash1.staker == msg.sender && _stash2.staker == msg.sender,
-            "SM:MS-Sender should be staker for both stashes"
-        );
-        require(
-            _stash1.delegatedCluster == _stash2.delegatedCluster,
-            "SM:MS-Both stashes should be delegated to same cluster"
-        );
-        require(
-            (_stash1.undelegatesAt == 0 || _stash1.undelegatesAt >= block.number) &&
-            (_stash2.undelegatesAt == 0 || _stash2.undelegatesAt >= block.number),
-            "SM:MS-Both stashes should not be undelegating"
-        );
-        bytes32 _lockId1 = keccak256(abi.encodePacked(REDELEGATION_LOCK_SELECTOR, _stashId1));
-        uint256 _unlockBlock1 = locks[_lockId1].unlockBlock;
-        bytes32 _lockId2 = keccak256(abi.encodePacked(REDELEGATION_LOCK_SELECTOR, _stashId2));
-        uint256 _unlockBlock2 = locks[_lockId2].unlockBlock;
-        require(
-            _unlockBlock1 == 0 && _unlockBlock2 == 0,
-            "SM:MS-Redelegation request should not be active for both stashes"
-        );
-        bytes32[] memory _tokens = rewardDelegators.getFullTokenList();
-        for(uint256 i=0; i < _tokens.length; i++) {
-            uint256 _amount = stashes[_stashId2].amount[_tokens[i]];
-            if(_amount == 0) {
-                continue;
-            }
-            delete stashes[_stashId2].amount[_tokens[i]];
-            stashes[_stashId1].amount[_tokens[i]] = stashes[_stashId1].amount[_tokens[i]].add(_amount);
-        }
-        delete stashes[_stashId2];
-        emit StashesMerged(_stashId1, _stashId2);
-    }
-
     function undelegateStash(bytes32 _stashId) public {
         Stash memory _stash = stashes[_stashId];
         require(
             _stash.staker == msg.sender,
-            "SM:UDS-Only staker can undelegate stash"
-        );
-        require(
-<<<<<<< HEAD
+            "StakeManager:undelegateStash - Only staker can undelegate stash"
+        );
+        require(
             _stash.delegatedCluster != address(0) && 
             _stash.delegatedCluster != address(0xFFfFfFffFFfffFFfFFfFFFFFffFFFffffFfFFFfF),
             "StakeManager:undelegateStash - stash is not delegated to any cluster"
-=======
-            _stash.delegatedCluster != address(0),
-            "SM:UDS-stash is not delegated to any cluster"
->>>>>>> 9dc3bc02
         );
         uint256 _waitTime = rewardDelegators.undelegationWaitTime();
         uint256 _undelegationBlock = block.number.add(_waitTime);
@@ -459,15 +367,15 @@
         Stash memory _stash = stashes[_stashId];
         require(
             _stash.staker == msg.sender,
-            "SM:WS-Only staker can withdraw stash"
+            "StakeManager:withdrawStash - Only staker can withdraw stash"
         );
         require(
             _stash.delegatedCluster == address(0),
-            "SM:WS-Please undelegate before withdrawal"
+            "StakeManager:withdrawStash - Stash is delegated. Please undelegate before withdrawal"
         );
         require(
             _stash.undelegatesAt <= block.number,
-            "SM:WS-stash isnt undelegated"
+            "StakeManager:withdrawStash - stash is not yet undelegated"
         );
         bytes32[] memory _tokens = rewardDelegators.getFullTokenList();
         uint256[] memory _amounts = new uint256[](_tokens.length);
@@ -492,25 +400,25 @@
         Stash memory _stash = stashes[_stashId];
         require(
             _stash.staker == msg.sender,
-            "SM:WS-Only staker can withdraw stash"
+            "StakeManager:withdrawStash - Only staker can withdraw stash"
         );
         require(
             _stash.delegatedCluster == address(0),
-            "SM:WS-Please undelegate before withdrawal"
+            "StakeManager:withdrawStash - Stash is delegated. Please undelegate before withdrawal"
         );
         require(
             _stash.undelegatesAt <= block.number,
-            "SM:WS-stash isnt yet undelegated"
+            "StakeManager:withdrawStash - stash is not yet undelegated"
         );
         require(
             _tokens.length == _amounts.length,
-            "SM:WS-Each tokenId should have a corresponding amount and vice versa"
+            "StakeManager:withdrawStash - Each tokenId should have a corresponding amount and vice versa"
         );
         for(uint256 i=0; i < _tokens.length; i++) {
             uint256 _balance = stashes[_stashId].amount[_tokens[i]];
             require(
                 _balance >= _amounts[i],
-                "SM:WS-balance not sufficient"
+                "StakeManager:withdrawStash - balance not sufficient"
             );
             if(_balance == _amounts[i]) {
                 delete stashes[_stashId].amount[_tokens[i]];
@@ -534,7 +442,7 @@
                 _delegator,
                 address(this),
                 _amount
-            ), "SM:LT-ERC20 transfer failed"
+            ), "StakeManager: ERC20 transfer failed"
         );
         if (tokenAddress == address(MPOND)) {
             // send a request to delegate governance rights for the amount to delegator
@@ -566,7 +474,7 @@
             ERC20(tokenAddress).transfer(
                 _delegator,
                 _amount
-            ), "SM:ULT-ERC20 transfer failed"
+            )
         );
     }
 
