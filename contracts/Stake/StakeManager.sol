--- conflicted
+++ resolved
@@ -65,8 +65,6 @@
     event RedelegationRequested(bytes32 stashId, address currentCluster, address updatedCluster, uint256 redelegatesAt);
     event Redelegated(bytes32 stashId, address updatedCluster);
     event LockTimeUpdated(bytes32 selector, uint256 prevLockTime, uint256 updatedLockTime);
-<<<<<<< HEAD
-=======
     event StashSplit(
         bytes32 _newStashId,
         bytes32 _stashId,
@@ -78,7 +76,6 @@
     event StashUndelegationCancelled(bytes32 _stashId);
     event UndelegationWaitTimeUpdated(uint256 undelegationWaitTime);
     event RedelegationCancelled(bytes32 indexed _stashId);
->>>>>>> 2d03e4d6
 
     function initialize(
         bytes32[] memory _tokenIds,
@@ -345,8 +342,6 @@
         emit Redelegated(_stashId, _updatedCluster);
     }
 
-<<<<<<< HEAD
-=======
     function splitStash(bytes32 _stashId, bytes32[] calldata _tokens, uint256[] calldata _amounts) external {
         Stash memory _stash = stashes[_stashId];
         require(
@@ -443,7 +438,6 @@
         return false;
     }
 
->>>>>>> 2d03e4d6
     function undelegateStash(bytes32 _stashId) public {
         Stash memory _stash = stashes[_stashId];
         require(
