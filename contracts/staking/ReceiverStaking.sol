--- conflicted
+++ resolved
@@ -32,23 +32,6 @@
         STAKING_TOKEN = IERC20Upgradeable(_stakingToken);
     }
 
-<<<<<<< HEAD
-=======
-    /// @inheritdoc IReceiverStaking
-    /// @custom:oz-upgrades-unsafe-allow state-variable-immutable
-    uint256 public override immutable START_TIME;
-
-    /// @inheritdoc IReceiverStaking
-    /// @custom:oz-upgrades-unsafe-allow state-variable-immutable
-    uint256 public override immutable EPOCH_LENGTH;
-
-    /// @custom:oz-upgrades-unsafe-allow state-variable-immutable
-    IERC20Upgradeable public immutable STAKING_TOKEN;
-
-    mapping(address => address) public signerToStaker;
-    mapping(address => address) public stakerToSigner;
-
->>>>>>> e1e9a809
     modifier onlyAdmin() {
         require(hasRole(DEFAULT_ADMIN_ROLE, _msgSender()));
         _;
@@ -95,7 +78,6 @@
         _setupRole(DEFAULT_ADMIN_ROLE, _admin);
     }
 
-<<<<<<< HEAD
 //-------------------------------- Initializer end --------------------------------//
 
     /// @custom:oz-upgrades-unsafe-allow state-variable-immutable
@@ -107,31 +89,47 @@
     /// @custom:oz-upgrades-unsafe-allow state-variable-immutable
     IERC20Upgradeable public immutable STAKING_TOKEN;
 
-    event BalanceUpdate(address indexed _address, uint256 indexed epoch, uint256 balance);
+    mapping(address => address) public signerToStaker;
+    mapping(address => address) public stakerToSigner;
+
+    event SignerUpdated(address indexed staker, address indexed from, address indexed to);
+    event BalanceUpdated(address indexed staker, uint256 indexed epoch, uint256 balance);
+
+    function _setSigner(address _staker, address _signer) internal {
+        require(signerToStaker[_signer] == address(0), "signer has a staker");
+
+        address _oldSigner = stakerToSigner[_staker];
+        if(_oldSigner != address(0)) {
+            delete signerToStaker[_oldSigner];
+        }
+        stakerToSigner[_staker] = _signer;
+
+        if(_signer != address(0)) {
+            signerToStaker[_signer] = _staker;
+        }
+        emit SignerUpdated(_staker, _oldSigner, _signer);
+    }
+
+    function setSigner(address _signer) external {
+        _setSigner(_msgSender(), _signer);
+    }
+
+    function _deposit(uint256 _amount, address _from, address _to) internal {
+        STAKING_TOKEN.transferFrom(_from, address(this), _amount);
+        _mint(_to, _amount);
+    }
 
     function deposit(uint256 _amount) external {
-        address _sender = _msgSender();
-        STAKING_TOKEN.transferFrom(_sender, address(this), _amount);
-        _mint(_sender, _amount);
-=======
-    function deposit(uint256 amount, address _signer) external {
-        _deposit(msg.sender, amount);
-        setSigner(_signer);
-    }
-
-    function deposit(address stakeFor, uint256 amount) external {
-        _deposit(stakeFor, amount);
-    }
-
-    function deposit(uint256 amount) external {
-        _deposit(msg.sender, amount);
-    }
-
-    function _deposit(address stakeFor, uint256 amount) internal {
-        require(amount != 0, "0 deposit");
-        STAKING_TOKEN.transferFrom(msg.sender, address(this), amount);
-        _mint(stakeFor, amount);
->>>>>>> e1e9a809
+        _deposit(_amount, _msgSender(), _msgSender());
+    }
+
+    function depositFor(uint256 _amount, address _staker) external {
+        _deposit(_amount, _msgSender(), _staker);
+    }
+
+    function depositAndSetSigner(uint256 _amount, address _signer) external {
+        _deposit(_amount, _msgSender(), _msgSender());
+        _setSigner(_msgSender(), _signer);
     }
 
     function withdraw(uint256 _amount) external {
@@ -140,48 +138,15 @@
         STAKING_TOKEN.transfer(_sender, _amount);
     }
 
-<<<<<<< HEAD
     function getStakeInfo(address _user, uint256 _epoch) external view returns(uint256 _userStake, uint256 _totalStake, uint256 _currentEpoch) {
         _userStake = balanceOfAt(_user, _epoch);
         _totalStake = totalSupplyAt(_epoch);
         _currentEpoch = _getCurrentSnapshotId();
-=======
-    function setSigner(address _signer) public {
-        require(stakerToSigner[msg.sender] == address(0), "staker has a signer");
-        require(signerToStaker[_signer] == address(0), "signer already mapped");
-        stakerToSigner[msg.sender] = _signer;
-        signerToStaker[_signer] = msg.sender;
-        emit SignerUpdated(msg.sender, _signer);
-    }
-
-    function updateSigner(address _signer) external {
-        address _prevSigner = stakerToSigner[msg.sender];
-        require(_prevSigner != address(0), "signer doesnt exist");
-        require(signerToStaker[_signer] == address(0), "signer already mapped");
-        stakerToSigner[msg.sender] = _signer;
-        signerToStaker[_signer] = msg.sender;
-        delete signerToStaker[_prevSigner];
-        emit SignerUpdated(msg.sender, _signer);
-    }
-
-    function removeSigner() external {
-        address _signer = stakerToSigner[msg.sender];
-        require(_signer != address(0), "signer doesn't exist");
-        delete stakerToSigner[msg.sender];
-        delete signerToStaker[_signer];
-        emit SignerUpdated(msg.sender, address(0));
-    }
-
-    /// @inheritdoc IReceiverStaking
-    function getEpochInfo(uint256 epoch) external override view returns(uint256 totalStake, uint256 currentEpoch) {
+    }
+
+    function getEpochInfo(uint256 epoch) external view returns(uint256 totalStake, uint256 currentEpoch) {
         totalStake = totalSupplyAt(epoch);
         currentEpoch = _getCurrentSnapshotId();
->>>>>>> e1e9a809
-    }
-
-
-    function balanceOfAt(address account, uint256 snapshotId) public view override returns (uint256) {
-        return ERC20SnapshotUpgradeable.balanceOfAt(account, snapshotId);
     }
 
     function balanceOfSignerAt(address signer, uint256 snapshotId) public view returns (uint256 balance, address account) {
@@ -195,21 +160,12 @@
     }
 
     function _beforeTokenTransfer(
-<<<<<<< HEAD
         address _from,
         address _to,
         uint256 _amount
     ) internal virtual override(ERC20Upgradeable, ERC20SnapshotUpgradeable) {
         require(_from == address(0) || _to == address(0), "Staking Positions transfer not allowed");
         super._beforeTokenTransfer(_from, _to, _amount);
-=======
-        address from,
-        address to,
-        uint256 amount
-    ) internal override {
-        require(from == address(0) || to == address(0), "Staking Positions transfer not allowed");
-        super._beforeTokenTransfer(from, to, amount);
->>>>>>> e1e9a809
     }
 
     function _afterTokenTransfer(
@@ -251,7 +207,7 @@
                 }
                 _totalSupplySnapshots.values[_totalSupplySnapshots.values.length - 1] -= _dropInMin;
                 userSnapshots.values[userSnapshots.values.length - 1] = _updatedBalance;
-                emit BalanceUpdate(_from, _currentSnapshotId, _updatedBalance);
+                emit BalanceUpdated(_from, _currentSnapshotId, _updatedBalance);
             }
         }
     }
