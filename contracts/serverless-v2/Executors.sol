// SPDX-License-Identifier: UNLICENSED
pragma solidity ^0.8.0;

import "@openzeppelin/contracts-upgradeable/proxy/utils/Initializable.sol";
import "@openzeppelin/contracts-upgradeable/utils/ContextUpgradeable.sol";
import "@openzeppelin/contracts-upgradeable/utils/introspection/ERC165Upgradeable.sol";
import "@openzeppelin/contracts-upgradeable/access/AccessControlUpgradeable.sol";
import "@openzeppelin/contracts-upgradeable/proxy/utils/UUPSUpgradeable.sol";
import "@openzeppelin/contracts/token/ERC20/IERC20.sol";
import "@openzeppelin/contracts/token/ERC20/utils/SafeERC20.sol";
import "@openzeppelin/contracts/utils/cryptography/ECDSA.sol";
import "../AttestationAutherUpgradeable.sol";
import "./tree/TreeUpgradeable.sol";
import "../interfaces/IAttestationVerifier.sol";

contract Executors is
    Initializable, // initializer
    ContextUpgradeable, // _msgSender, _msgData
    ERC165Upgradeable, // supportsInterface
    AccessControlUpgradeable, 
    UUPSUpgradeable, // public upgrade
    AttestationAutherUpgradeable,
    TreeUpgradeable
{
    using SafeERC20 for IERC20;
    using ECDSA for bytes32;

    error ExecutorsZeroAddressToken();
    error ExecutorsZeroMinStakeAmount();

    /// @custom:oz-upgrades-unsafe-allow constructor
    // initializes the logic contract without any admins
    // safeguard against takeover of the logic contract
    constructor(
        IAttestationVerifier attestationVerifier,
        uint256 maxAge,
        IERC20 _token,
        uint256 _minStakeAmount,
        uint256 _slashCompForGateway,
        uint256 _slashPercentInBips,
        uint256 _slashMaxBips
    ) AttestationAutherUpgradeable(attestationVerifier, maxAge) {
        _disableInitializers();

        if(address(_token) == address(0))
            revert ExecutorsZeroAddressToken();
        if(_minStakeAmount == 0)
            revert ExecutorsZeroMinStakeAmount();

        TOKEN = _token;
        MIN_STAKE_AMOUNT = _minStakeAmount;

        SLASH_COMP_FOR_GATEWAY = _slashCompForGateway;
        SLASH_PERCENT_IN_BIPS = _slashPercentInBips;
        SLASH_MAX_BIPS = _slashMaxBips;
    }

    //-------------------------------- Overrides start --------------------------------//

    function supportsInterface(
        bytes4 interfaceId
    )
        public
        view
        virtual
        override(ERC165Upgradeable, AccessControlUpgradeable)
        returns (bool)
    {
        return super.supportsInterface(interfaceId);
    }

    function _authorizeUpgrade(
        address /*account*/
    ) internal view override onlyRole(DEFAULT_ADMIN_ROLE) {}

    //-------------------------------- Overrides end --------------------------------//

    //-------------------------------- Initializer start --------------------------------//

    error ExecutorsZeroAddressAdmin();

    function initialize(
        address _admin,
        EnclaveImage[] memory _images
    ) public initializer {
        if(_admin == address(0))
            revert ExecutorsZeroAddressAdmin();

        __Context_init_unchained();
        __ERC165_init_unchained();
        __AccessControl_init_unchained();
        __UUPSUpgradeable_init_unchained();
        __AttestationAuther_init_unchained(_images);
        __TreeUpgradeable_init_unchained();

        _grantRole(DEFAULT_ADMIN_ROLE, _admin);
    }

    //-------------------------------- Initializer end --------------------------------//

    /// @custom:oz-upgrades-unsafe-allow state-variable-immutable
    IERC20 public immutable TOKEN;

    /// @custom:oz-upgrades-unsafe-allow state-variable-immutable
    uint256 public immutable MIN_STAKE_AMOUNT;

    /// @custom:oz-upgrades-unsafe-allow state-variable-immutable
    uint256 public immutable SLASH_COMP_FOR_GATEWAY;

    /// @notice an integer in the range 0-10^6
    /// @custom:oz-upgrades-unsafe-allow state-variable-immutable
    uint256 public immutable SLASH_PERCENT_IN_BIPS;

    /// @notice expected to be 10^6
    /// @custom:oz-upgrades-unsafe-allow state-variable-immutable
    uint256 public immutable SLASH_MAX_BIPS;
    
    /// @notice executor stake amount will be divided by 10^18 before adding to the tree
    uint256 public constant STAKE_ADJUSTMENT_FACTOR = 1e18;

    bytes32 public constant JOBS_ROLE = keccak256("JOBS_ROLE");

    //-------------------------------- Executor start --------------------------------//

    modifier isValidExecutorOwner(
        address _enclaveAddress,
        address _owner
    ) {
        if (executors[_enclaveAddress].owner != _owner)
            revert ExecutorsInvalidOwner();
        _;
    }

    struct Executor {
        address owner;
        uint256 jobCapacity;
        uint256 activeJobs;
        uint256 stakeAmount;
        bool draining;
    }

    // enclaveAddress => Execution node details
    mapping(address => Executor) public executors;

    bytes32 private constant DOMAIN_SEPARATOR = 
        keccak256(
            abi.encode(
                keccak256("EIP712Domain(string name,string version)"),
                keccak256("marlin.oyster.Executors"),
                keccak256("1")
            )
        );
    
    bytes32 private constant REGISTER_TYPEHASH = 
        keccak256("Register(address owner,uint256 jobCapacity,uint256 signTimestampInMs)");

    event ExecutorRegistered(
        address indexed enclaveAddress,
        address indexed owner,
        uint256 jobCapacity
    );
    
    event ExecutorDeregistered(address indexed enclaveAddress);

    event ExecutorDrained(
        address indexed enclaveAddress
    );
    event ExecutorRevived(
        address indexed enclaveAddress
    );

    event ExecutorStakeAdded(
        address indexed enclaveAddress,
        uint256 addedAmount
    );

    event ExecutorStakeRemoved(
        address indexed enclaveAddress,
        uint256 removedAmount
    );

    error ExecutorsSignatureTooOld();
    error ExecutorsInvalidSigner();
    error ExecutorsExecutorAlreadyExists();
    error ExecutorsAlreadyDraining();
    error ExecutorsAlreadyRevived();
    error ExecutorsNotDraining();
    error ExecutorsHasPendingJobs();
    error ExecutorsInvalidOwner();

    //-------------------------------- internal functions start ----------------------------------//

    function _registerExecutor(
        bytes memory _attestationSignature,
        IAttestationVerifier.Attestation memory _attestation,
        uint256 _jobCapacity,
        uint256 _signTimestampInMs,
        bytes memory _signature,
        uint256 _stakeAmount,
        address _owner
    ) internal {
        address enclaveAddress = _pubKeyToAddress(_attestation.enclavePubKey);
        if(executors[enclaveAddress].owner != address(0))
            revert ExecutorsExecutorAlreadyExists();

        // attestation verification
        _verifyEnclaveKey(_attestationSignature, _attestation);

        // signature check
        _verifySign(enclaveAddress, _owner, _jobCapacity, _signTimestampInMs, _signature);

        _register(enclaveAddress, _owner, _jobCapacity);

        // add node to the tree if min stake amount deposited
        if(_stakeAmount >= MIN_STAKE_AMOUNT)
            _insert_unchecked(enclaveAddress, uint64(_stakeAmount / STAKE_ADJUSTMENT_FACTOR));

        _addStake(enclaveAddress, _stakeAmount);
    }

    function _verifySign(
        address _enclaveAddress,
        address _owner,
        uint256 _jobCapacity,
        uint256 _signTimestampInMs,
        bytes memory _signature
    ) internal view {
        if (block.timestamp > (_signTimestampInMs / 1000) + ATTESTATION_MAX_AGE)
            revert ExecutorsSignatureTooOld();

        bytes32 hashStruct = keccak256(
            abi.encode(
                REGISTER_TYPEHASH,
                _owner,
                _jobCapacity,
                _signTimestampInMs
            )
        );
        bytes32 digest = keccak256(abi.encodePacked("\x19\x01", DOMAIN_SEPARATOR, hashStruct));
        address signer = digest.recover(_signature);

        if(signer != _enclaveAddress)
            revert ExecutorsInvalidSigner();
    }

    function _register(
        address _enclaveAddress,
        address _owner,
        uint256 _jobCapacity
    ) internal {
        executors[_enclaveAddress].jobCapacity = _jobCapacity;
        executors[_enclaveAddress].owner = _owner;
        
        emit ExecutorRegistered(_enclaveAddress, _owner, _jobCapacity);
    }

    function _drainExecutor(
        address _enclaveAddress
    ) internal {
        if(executors[_enclaveAddress].draining)
            revert ExecutorsAlreadyDraining();

        executors[_enclaveAddress].draining = true;

        // remove node from the tree
        _deleteIfPresent(_enclaveAddress);

        emit ExecutorDrained(_enclaveAddress);
    }

    function _reviveExecutor(
        address _enclaveAddress
    ) internal {
        Executor memory executorNode = executors[_enclaveAddress];
        if(!executorNode.draining)
            revert ExecutorsAlreadyRevived();

        executors[_enclaveAddress].draining = false;

        // insert node in the tree
        if(executorNode.stakeAmount >= MIN_STAKE_AMOUNT && 
            executorNode.activeJobs < executorNode.jobCapacity
        ) {
            _insert_unchecked(_enclaveAddress, uint64(executorNode.stakeAmount / STAKE_ADJUSTMENT_FACTOR));
        }

        emit ExecutorRevived(_enclaveAddress);
    }

    function _deregisterExecutor(
        address _enclaveAddress
    ) internal {
        if(!executors[_enclaveAddress].draining)
            revert ExecutorsNotDraining();
        if(executors[_enclaveAddress].activeJobs != 0)
            revert ExecutorsHasPendingJobs();
        
        _removeStake(_enclaveAddress, executors[_enclaveAddress].stakeAmount);

        _revokeEnclaveKey(_enclaveAddress);
        delete executors[_enclaveAddress];

        emit ExecutorDeregistered(_enclaveAddress);
    }

    function _addExecutorStake(
        uint256 _amount,
        address _enclaveAddress
    ) internal {
        Executor memory executorNode = executors[_enclaveAddress];
        uint256 updatedStake = executorNode.stakeAmount + _amount;

        if(
            !executorNode.draining && 
            executorNode.activeJobs < executorNode.jobCapacity && 
            updatedStake >= MIN_STAKE_AMOUNT
        ) { 
            // if prevStake is less than min stake, then insert node in tree, else update the node value in tree
            _upsert(_enclaveAddress, uint64(updatedStake / STAKE_ADJUSTMENT_FACTOR));
        }
        
        _addStake(_enclaveAddress, _amount);
    }

    function _removeExecutorStake(
        uint256 _amount,
        address _enclaveAddress
    ) internal {
        if(!executors[_enclaveAddress].draining)
            revert ExecutorsNotDraining();
        if(executors[_enclaveAddress].activeJobs != 0)
            revert ExecutorsHasPendingJobs();

        _removeStake(_enclaveAddress, _amount);
    }

    function _addStake(
        address _enclaveAddress,
        uint256 _amount
    ) internal {
        executors[_enclaveAddress].stakeAmount += _amount;
        // transfer stake
        TOKEN.safeTransferFrom(executors[_enclaveAddress].owner, address(this), _amount);

        emit ExecutorStakeAdded(_enclaveAddress, _amount);
    }

    function _removeStake(
        address _enclaveAddress,
        uint256 _amount
    ) internal {
        executors[_enclaveAddress].stakeAmount -= _amount;
        // transfer stake
        TOKEN.safeTransfer(executors[_enclaveAddress].owner, _amount);

        emit ExecutorStakeRemoved(_enclaveAddress, _amount);
    }

    //-------------------------------- internal functions end ----------------------------------//

    //-------------------------------- external functions start ----------------------------------//

    function whitelistEnclaveImage(
        bytes memory PCR0,
        bytes memory PCR1,
        bytes memory PCR2
    ) external onlyRole(DEFAULT_ADMIN_ROLE) returns (bytes32, bool) {
        return _whitelistEnclaveImage(EnclaveImage(PCR0, PCR1, PCR2));
    }

    function revokeEnclaveImage(bytes32 imageId) external onlyRole(DEFAULT_ADMIN_ROLE) returns (bool) {
        return _revokeEnclaveImage(imageId);
    }

    function registerExecutor(
        bytes memory _attestationSignature,
        IAttestationVerifier.Attestation memory _attestation,
        uint256 _jobCapacity,
        uint256 _signTimestampInMs,
        bytes memory _signature,
        uint256 _stakeAmount
    ) external {
        _registerExecutor(_attestationSignature, _attestation, _jobCapacity, _signTimestampInMs, _signature, _stakeAmount, _msgSender());
    }

    function deregisterExecutor(address _enclaveAddress) external isValidExecutorOwner(_enclaveAddress, _msgSender()) {
        _deregisterExecutor(_enclaveAddress);
    }

    function drainExecutor(address _enclaveAddress) external isValidExecutorOwner(_enclaveAddress, _msgSender()) {
        _drainExecutor(_enclaveAddress);
    }

    function reviveExecutor(address _enclaveAddress) external isValidExecutorOwner(_enclaveAddress, _msgSender()) {
        _reviveExecutor(_enclaveAddress);
    }

    function addExecutorStake(
        address _enclaveAddress,
        uint256 _amount
    ) external isValidExecutorOwner(_enclaveAddress, _msgSender()) {
        _addExecutorStake(_amount, _enclaveAddress);
    }

    function removeExecutorStake(
        address _enclaveAddress,
        uint256 _amount
    ) external isValidExecutorOwner(_enclaveAddress, _msgSender()) {
        _removeExecutorStake(_amount, _enclaveAddress);
    }

    function allowOnlyVerified(
        address _signer
    ) external view {
        _allowOnlyVerified(_signer);
    }

    //-------------------------------- external functions end ----------------------------------//

    //--------------------------------------- Executor end -----------------------------------------//


    //-------------------------------- JobsContract functions start --------------------------------//

    //-------------------------------- internal functions start ----------------------------------//

    function _selectExecutors(
        uint256 _noOfNodesToSelect
    ) internal returns (address[] memory selectedNodes) {
        selectedNodes = _selectNodes(_noOfNodesToSelect);
        for (uint256 index = 0; index < selectedNodes.length; index++) {
            address enclaveAddress = selectedNodes[index];
            executors[enclaveAddress].activeJobs += 1;
            
            // if jobCapacity reached then delete from the tree so as to not consider this node in new jobs allocation
            if(executors[enclaveAddress].activeJobs == executors[enclaveAddress].jobCapacity)
                _deleteIfPresent(enclaveAddress);
        }
    }

    function _selectNodes(
        uint256 _noOfNodesToSelect
    ) internal view returns (address[] memory selectedNodes) {
        uint256 randomizer = uint256(keccak256(abi.encode(blockhash(block.number - 1), block.timestamp)));
        selectedNodes = _selectN(randomizer, _noOfNodesToSelect);
        // require(selectedNodes.length != 0, "NO_EXECUTOR_SELECTED");
    }

    function _releaseExecutor(
        address _enclaveAddress
    ) internal {
        if(!executors[_enclaveAddress].draining) {
            // node might have been deleted due to max job capacity reached
            // if stakes are greater than minStakes then update the stakes for executors in tree if it already exists else add with latest stake
            if(executors[_enclaveAddress].stakeAmount >= MIN_STAKE_AMOUNT)
                _upsert(_enclaveAddress, uint64(executors[_enclaveAddress].stakeAmount / STAKE_ADJUSTMENT_FACTOR));
            // remove node from tree if stake falls below min level
            else
                _deleteIfPresent(_enclaveAddress);
        }
        
        executors[_enclaveAddress].activeJobs -= 1;
    }

    function _slashExecutor(
        address _enclaveAddress,
        bool _isNoOutputSubmitted,
        address _jobOwner
<<<<<<< HEAD
    ) internal returns (uint256) {
        uint256 totalComp = executors[_executor].stakeAmount * SLASH_PERCENT_IN_BIPS / SLASH_MAX_BIPS;
        executors[_executor].stakeAmount -= totalComp;
=======
    ) internal {
        uint256 totalComp = executors[_enclaveAddress].stakeAmount * SLASH_PERCENT_IN_BIPS / SLASH_MAX_BIPS;
        executors[_enclaveAddress].stakeAmount -= totalComp;
>>>>>>> 79a6526f

        if(_isNoOutputSubmitted) {
            // transfer the slashed comp to gateway that relayed the job
            // TOKEN.safeTransfer(_gateway, SLASH_COMP_FOR_GATEWAY);
            // transfer the slashed comp to job owner
            TOKEN.safeTransfer(_jobOwner, totalComp);
        }
        else {
            // transfer the slashed comp to common pool(jobs contract)
            TOKEN.safeTransfer(_msgSender(), totalComp);
        }

<<<<<<< HEAD
        _releaseExecutor(_executor);
        return totalComp;
=======
        _releaseExecutor(_enclaveAddress);
>>>>>>> 79a6526f
    }

    //-------------------------------- internal functions end ----------------------------------//

    //-------------------------------- external functions start ----------------------------------//

    function selectExecutors(
        uint256 _noOfNodesToSelect
    ) external onlyRole(JOBS_ROLE) returns (address[] memory selectedNodes) {
        return _selectExecutors(_noOfNodesToSelect);
    }

    function releaseExecutor(
        address _enclaveAddress
    ) external onlyRole(JOBS_ROLE) {
        _releaseExecutor(_enclaveAddress);
    }

    function slashExecutor(
        address _enclaveAddress,
        bool _isNoOutputSubmitted,
        address _jobOwner
<<<<<<< HEAD
    ) external onlyRole(JOBS_ROLE) returns (uint256) {
        return _slashExecutor(_executor, _isNoOutputSubmitted, _jobOwner);
=======
    ) external onlyRole(JOBS_ROLE) {
        _slashExecutor(_enclaveAddress, _isNoOutputSubmitted, _gateway, _jobOwner);
>>>>>>> 79a6526f
    }

    //-------------------------------- external functions end ----------------------------------//

    //-------------------------------- JobsContract functions end --------------------------------//

}<|MERGE_RESOLUTION|>--- conflicted
+++ resolved
@@ -466,15 +466,9 @@
         address _enclaveAddress,
         bool _isNoOutputSubmitted,
         address _jobOwner
-<<<<<<< HEAD
     ) internal returns (uint256) {
-        uint256 totalComp = executors[_executor].stakeAmount * SLASH_PERCENT_IN_BIPS / SLASH_MAX_BIPS;
-        executors[_executor].stakeAmount -= totalComp;
-=======
-    ) internal {
         uint256 totalComp = executors[_enclaveAddress].stakeAmount * SLASH_PERCENT_IN_BIPS / SLASH_MAX_BIPS;
         executors[_enclaveAddress].stakeAmount -= totalComp;
->>>>>>> 79a6526f
 
         if(_isNoOutputSubmitted) {
             // transfer the slashed comp to gateway that relayed the job
@@ -487,12 +481,8 @@
             TOKEN.safeTransfer(_msgSender(), totalComp);
         }
 
-<<<<<<< HEAD
-        _releaseExecutor(_executor);
+        _releaseExecutor(_enclaveAddress);
         return totalComp;
-=======
-        _releaseExecutor(_enclaveAddress);
->>>>>>> 79a6526f
     }
 
     //-------------------------------- internal functions end ----------------------------------//
@@ -515,13 +505,8 @@
         address _enclaveAddress,
         bool _isNoOutputSubmitted,
         address _jobOwner
-<<<<<<< HEAD
     ) external onlyRole(JOBS_ROLE) returns (uint256) {
-        return _slashExecutor(_executor, _isNoOutputSubmitted, _jobOwner);
-=======
-    ) external onlyRole(JOBS_ROLE) {
-        _slashExecutor(_enclaveAddress, _isNoOutputSubmitted, _gateway, _jobOwner);
->>>>>>> 79a6526f
+        return _slashExecutor(_enclaveAddress, _isNoOutputSubmitted, _jobOwner);
     }
 
     //-------------------------------- external functions end ----------------------------------//
