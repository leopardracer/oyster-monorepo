--- conflicted
+++ resolved
@@ -191,12 +191,6 @@
         return _blockNumber.sub(firstEpochStartBlock).div(blocksPerEpoch);
     }
 
-<<<<<<< HEAD
-=======
-    function getCurrentEpoch() public view returns (uint256) {
-        return block.number.sub(firstEpochStartBlock).div(blocksPerEpoch);
-    }
->>>>>>> d29f4469
 
     // todo: Is pot exclusively LIN pot and doesn't contain any other tokens
     // Note: These tokens should be approved by governance else can be attacked
