--- conflicted
+++ resolved
@@ -108,14 +108,10 @@
     console.log("Relay Deployed address: ", relay_addr);
 
     await relay.addGlobalEnv(env, executionFeePerMs);
-<<<<<<< HEAD
-
-=======
     
     let minPeriodicGap = 10,
         maxPeriodicGap = 60 * 60 * 24 * 365,    // 1 year
         maxTerminationDuration = 60 * 60 * 24 * 365 * 5;    // 5 years
->>>>>>> d02df944
     const RelaySubscriptions = await ethers.getContractFactory("RelaySubscriptions");
     console.log("Deploying RelaySubscriptions...")
     let relaySubscriptions = await upgrades.deployProxy(
@@ -124,12 +120,6 @@
             admin_addr
         ],
         {
-<<<<<<< HEAD
-            initializer: "initialize",
-            kind: "uups",
-            constructorArgs: [
-                relay_addr
-=======
             initializer : "initialize",
             kind : "uups",
             constructorArgs : [
@@ -137,7 +127,6 @@
                 minPeriodicGap,
                 maxPeriodicGap,
                 maxTerminationDuration
->>>>>>> d02df944
             ]
         });
     let relaySubscriptionsAddress = relaySubscriptions.target;
