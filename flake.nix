--- conflicted
+++ resolved
@@ -107,14 +107,13 @@
         vet = initialization.vet.compressed;
         kernels = kernels.tuna;
       };
-<<<<<<< HEAD
       cli.oyster-cvm = import ./cli/oyster-cvm {
-=======
+        inherit nixpkgs systemConfig fenix naersk;
+      };
       serverless.executor = import ./serverless/executor {
         inherit nixpkgs systemConfig fenix naersk;
       };
       serverless.http-on-vsock-client = import ./serverless/http-on-vsock-client {
->>>>>>> 501ec78d
         inherit nixpkgs systemConfig fenix naersk;
       };
     };
